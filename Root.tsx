--- conflicted
+++ resolved
@@ -12,20 +12,8 @@
 import store from './src/store';
 
 EventEmitter.defaultMaxListeners = 1000; // default is 10, but we need to listen a lot of address
-<<<<<<< HEAD
-
-// TODO: Setry needs to be removed before full release
-if (!__DEV__) {
-	Sentry.init({
-		dsn: 'https://70caceeda5c14f4da121ef90ac0858bf@sentry.synonym.to/2',
-		tracesSampleRate: 1.0,
-		normalizeDepth: 10, // increase default for Redux
-	});
-}
 
 nodejs.start('main.js');
-=======
->>>>>>> c689845f
 enableScreens(true);
 enableFreeze(true);
 
