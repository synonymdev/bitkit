PODS:
  - boost (1.76.0)
  - CocoaAsyncSocket (7.6.5)
  - DoubleConversion (1.1.6)
  - FBLazyVector (0.72.4)
  - FBReactNativeSpec (0.72.4):
    - RCT-Folly (= 2021.07.22.00)
<<<<<<< HEAD
    - RCTRequired (= 0.72.4)
    - RCTTypeSafety (= 0.72.4)
    - React-Core (= 0.72.4)
    - React-jsi (= 0.72.4)
    - ReactCommon/turbomodule/core (= 0.72.4)
  - Flipper (0.182.0):
=======
    - RCTRequired (= 0.71.7)
    - RCTTypeSafety (= 0.71.7)
    - React-Core (= 0.71.7)
    - React-jsi (= 0.71.7)
    - ReactCommon/turbomodule/core (= 0.71.7)
  - Flipper (0.233.0):
>>>>>>> 47f0b1ec
    - Flipper-Folly (~> 2.6)
  - Flipper-Boost-iOSX (1.76.0.1.11)
  - Flipper-DoubleConversion (3.2.0.1)
  - Flipper-Fmt (7.1.7)
  - Flipper-Folly (2.6.10):
    - Flipper-Boost-iOSX
    - Flipper-DoubleConversion
    - Flipper-Fmt (= 7.1.7)
    - Flipper-Glog
    - libevent (~> 2.1.12)
    - OpenSSL-Universal (= 1.1.1100)
  - Flipper-Glog (0.5.0.5)
  - Flipper-PeerTalk (0.0.4)
<<<<<<< HEAD
  - FlipperKit (0.182.0):
    - FlipperKit/Core (= 0.182.0)
  - FlipperKit/Core (0.182.0):
    - Flipper (~> 0.182.0)
=======
  - Flipper-RSocket (1.4.3):
    - Flipper-Folly (~> 2.6)
  - FlipperKit (0.233.0):
    - FlipperKit/Core (= 0.233.0)
  - FlipperKit/Core (0.233.0):
    - Flipper (~> 0.233.0)
>>>>>>> 47f0b1ec
    - FlipperKit/CppBridge
    - FlipperKit/FBCxxFollyDynamicConvert
    - FlipperKit/FBDefines
    - FlipperKit/FKPortForwarding
<<<<<<< HEAD
    - SocketRocket (~> 0.6.0)
  - FlipperKit/CppBridge (0.182.0):
    - Flipper (~> 0.182.0)
  - FlipperKit/FBCxxFollyDynamicConvert (0.182.0):
    - Flipper-Folly (~> 2.6)
  - FlipperKit/FBDefines (0.182.0)
  - FlipperKit/FKPortForwarding (0.182.0):
    - CocoaAsyncSocket (~> 7.6)
    - Flipper-PeerTalk (~> 0.0.4)
  - FlipperKit/FlipperKitHighlightOverlay (0.182.0)
  - FlipperKit/FlipperKitLayoutHelpers (0.182.0):
    - FlipperKit/Core
    - FlipperKit/FlipperKitHighlightOverlay
    - FlipperKit/FlipperKitLayoutTextSearchable
  - FlipperKit/FlipperKitLayoutIOSDescriptors (0.182.0):
    - FlipperKit/Core
    - FlipperKit/FlipperKitHighlightOverlay
    - FlipperKit/FlipperKitLayoutHelpers
    - YogaKit (~> 1.18)
  - FlipperKit/FlipperKitLayoutPlugin (0.182.0):
=======
    - SocketRocket (~> 0.7.0)
  - FlipperKit/CppBridge (0.233.0):
    - Flipper (~> 0.233.0)
  - FlipperKit/FBCxxFollyDynamicConvert (0.233.0):
    - Flipper-Folly (~> 2.6)
  - FlipperKit/FBDefines (0.233.0)
  - FlipperKit/FKPortForwarding (0.233.0):
    - CocoaAsyncSocket (~> 7.6)
    - Flipper-PeerTalk (~> 0.0.4)
  - FlipperKit/FlipperKitHighlightOverlay (0.233.0)
  - FlipperKit/FlipperKitLayoutHelpers (0.233.0):
    - FlipperKit/Core
    - FlipperKit/FlipperKitHighlightOverlay
    - FlipperKit/FlipperKitLayoutTextSearchable
  - FlipperKit/FlipperKitLayoutIOSDescriptors (0.233.0):
    - FlipperKit/Core
    - FlipperKit/FlipperKitHighlightOverlay
    - FlipperKit/FlipperKitLayoutHelpers
  - FlipperKit/FlipperKitLayoutPlugin (0.233.0):
>>>>>>> 47f0b1ec
    - FlipperKit/Core
    - FlipperKit/FlipperKitHighlightOverlay
    - FlipperKit/FlipperKitLayoutHelpers
    - FlipperKit/FlipperKitLayoutIOSDescriptors
    - FlipperKit/FlipperKitLayoutTextSearchable
<<<<<<< HEAD
    - YogaKit (~> 1.18)
  - FlipperKit/FlipperKitLayoutTextSearchable (0.182.0)
  - FlipperKit/FlipperKitNetworkPlugin (0.182.0):
    - FlipperKit/Core
  - FlipperKit/FlipperKitReactPlugin (0.182.0):
    - FlipperKit/Core
  - FlipperKit/FlipperKitUserDefaultsPlugin (0.182.0):
    - FlipperKit/Core
  - FlipperKit/SKIOSNetworkPlugin (0.182.0):
=======
  - FlipperKit/FlipperKitLayoutTextSearchable (0.233.0)
  - FlipperKit/FlipperKitNetworkPlugin (0.233.0):
    - FlipperKit/Core
  - FlipperKit/FlipperKitReactPlugin (0.233.0):
    - FlipperKit/Core
  - FlipperKit/FlipperKitUserDefaultsPlugin (0.233.0):
    - FlipperKit/Core
  - FlipperKit/SKIOSNetworkPlugin (0.233.0):
>>>>>>> 47f0b1ec
    - FlipperKit/Core
    - FlipperKit/FlipperKitNetworkPlugin
  - fmt (6.2.1)
  - glog (0.3.5)
  - hermes-engine (0.72.4):
    - hermes-engine/Pre-built (= 0.72.4)
  - hermes-engine/Pre-built (0.72.4)
  - libevent (2.1.12)
  - lottie-ios (4.2.0)
  - lottie-react-native (6.1.2):
    - lottie-ios (~> 4.2.0)
    - React-Core
  - MMKV (1.3.1):
    - MMKVCore (~> 1.3.1)
  - MMKVCore (1.3.1)
  - nodejs-mobile-react-native (0.8.1):
    - React-Core
  - OpenSSL-Universal (1.1.1100)
  - RCT-Folly (2021.07.22.00):
    - boost
    - DoubleConversion
    - fmt (~> 6.2.1)
    - glog
    - RCT-Folly/Default (= 2021.07.22.00)
  - RCT-Folly/Default (2021.07.22.00):
    - boost
    - DoubleConversion
    - fmt (~> 6.2.1)
    - glog
  - RCT-Folly/Futures (2021.07.22.00):
    - boost
    - DoubleConversion
    - fmt (~> 6.2.1)
    - glog
    - libevent
  - RCTRequired (0.72.4)
  - RCTTypeSafety (0.72.4):
    - FBLazyVector (= 0.72.4)
    - RCTRequired (= 0.72.4)
    - React-Core (= 0.72.4)
  - React (0.72.4):
    - React-Core (= 0.72.4)
    - React-Core/DevSupport (= 0.72.4)
    - React-Core/RCTWebSocket (= 0.72.4)
    - React-RCTActionSheet (= 0.72.4)
    - React-RCTAnimation (= 0.72.4)
    - React-RCTBlob (= 0.72.4)
    - React-RCTImage (= 0.72.4)
    - React-RCTLinking (= 0.72.4)
    - React-RCTNetwork (= 0.72.4)
    - React-RCTSettings (= 0.72.4)
    - React-RCTText (= 0.72.4)
    - React-RCTVibration (= 0.72.4)
  - React-callinvoker (0.72.4)
  - React-Codegen (0.72.4):
    - DoubleConversion
    - FBReactNativeSpec
    - glog
    - hermes-engine
    - RCT-Folly
    - RCTRequired
    - RCTTypeSafety
    - React-Core
    - React-jsi
    - React-jsiexecutor
    - React-NativeModulesApple
    - React-rncore
    - ReactCommon/turbomodule/bridging
    - ReactCommon/turbomodule/core
  - React-Core (0.72.4):
    - glog
    - hermes-engine
    - RCT-Folly (= 2021.07.22.00)
    - React-Core/Default (= 0.72.4)
    - React-cxxreact
    - React-hermes
    - React-jsi
    - React-jsiexecutor
    - React-perflogger
    - React-runtimeexecutor
    - React-utils
    - SocketRocket (= 0.6.1)
    - Yoga
  - React-Core/CoreModulesHeaders (0.72.4):
    - glog
    - hermes-engine
    - RCT-Folly (= 2021.07.22.00)
    - React-Core/Default
    - React-cxxreact
    - React-hermes
    - React-jsi
    - React-jsiexecutor
    - React-perflogger
    - React-runtimeexecutor
    - React-utils
    - SocketRocket (= 0.6.1)
    - Yoga
  - React-Core/Default (0.72.4):
    - glog
    - hermes-engine
    - RCT-Folly (= 2021.07.22.00)
    - React-cxxreact
    - React-hermes
    - React-jsi
    - React-jsiexecutor
    - React-perflogger
    - React-runtimeexecutor
    - React-utils
    - SocketRocket (= 0.6.1)
    - Yoga
  - React-Core/DevSupport (0.72.4):
    - glog
    - hermes-engine
    - RCT-Folly (= 2021.07.22.00)
    - React-Core/Default (= 0.72.4)
    - React-Core/RCTWebSocket (= 0.72.4)
    - React-cxxreact
    - React-hermes
    - React-jsi
    - React-jsiexecutor
    - React-jsinspector (= 0.72.4)
    - React-perflogger
    - React-runtimeexecutor
    - React-utils
    - SocketRocket (= 0.6.1)
    - Yoga
  - React-Core/RCTActionSheetHeaders (0.72.4):
    - glog
    - hermes-engine
    - RCT-Folly (= 2021.07.22.00)
    - React-Core/Default
    - React-cxxreact
    - React-hermes
    - React-jsi
    - React-jsiexecutor
    - React-perflogger
    - React-runtimeexecutor
    - React-utils
    - SocketRocket (= 0.6.1)
    - Yoga
  - React-Core/RCTAnimationHeaders (0.72.4):
    - glog
    - hermes-engine
    - RCT-Folly (= 2021.07.22.00)
    - React-Core/Default
    - React-cxxreact
    - React-hermes
    - React-jsi
    - React-jsiexecutor
    - React-perflogger
    - React-runtimeexecutor
    - React-utils
    - SocketRocket (= 0.6.1)
    - Yoga
  - React-Core/RCTBlobHeaders (0.72.4):
    - glog
    - hermes-engine
    - RCT-Folly (= 2021.07.22.00)
    - React-Core/Default
    - React-cxxreact
    - React-hermes
    - React-jsi
    - React-jsiexecutor
    - React-perflogger
    - React-runtimeexecutor
    - React-utils
    - SocketRocket (= 0.6.1)
    - Yoga
  - React-Core/RCTImageHeaders (0.72.4):
    - glog
    - hermes-engine
    - RCT-Folly (= 2021.07.22.00)
    - React-Core/Default
    - React-cxxreact
    - React-hermes
    - React-jsi
    - React-jsiexecutor
    - React-perflogger
    - React-runtimeexecutor
    - React-utils
    - SocketRocket (= 0.6.1)
    - Yoga
  - React-Core/RCTLinkingHeaders (0.72.4):
    - glog
    - hermes-engine
    - RCT-Folly (= 2021.07.22.00)
    - React-Core/Default
    - React-cxxreact
    - React-hermes
    - React-jsi
    - React-jsiexecutor
    - React-perflogger
    - React-runtimeexecutor
    - React-utils
    - SocketRocket (= 0.6.1)
    - Yoga
  - React-Core/RCTNetworkHeaders (0.72.4):
    - glog
    - hermes-engine
    - RCT-Folly (= 2021.07.22.00)
    - React-Core/Default
    - React-cxxreact
    - React-hermes
    - React-jsi
    - React-jsiexecutor
    - React-perflogger
    - React-runtimeexecutor
    - React-utils
    - SocketRocket (= 0.6.1)
    - Yoga
  - React-Core/RCTSettingsHeaders (0.72.4):
    - glog
    - hermes-engine
    - RCT-Folly (= 2021.07.22.00)
    - React-Core/Default
    - React-cxxreact
    - React-hermes
    - React-jsi
    - React-jsiexecutor
    - React-perflogger
    - React-runtimeexecutor
    - React-utils
    - SocketRocket (= 0.6.1)
    - Yoga
  - React-Core/RCTTextHeaders (0.72.4):
    - glog
    - hermes-engine
    - RCT-Folly (= 2021.07.22.00)
    - React-Core/Default
    - React-cxxreact
    - React-hermes
    - React-jsi
    - React-jsiexecutor
    - React-perflogger
    - React-runtimeexecutor
    - React-utils
    - SocketRocket (= 0.6.1)
    - Yoga
  - React-Core/RCTVibrationHeaders (0.72.4):
    - glog
    - hermes-engine
    - RCT-Folly (= 2021.07.22.00)
    - React-Core/Default
    - React-cxxreact
    - React-hermes
    - React-jsi
    - React-jsiexecutor
    - React-perflogger
    - React-runtimeexecutor
    - React-utils
    - SocketRocket (= 0.6.1)
    - Yoga
  - React-Core/RCTWebSocket (0.72.4):
    - glog
    - hermes-engine
    - RCT-Folly (= 2021.07.22.00)
    - React-Core/Default (= 0.72.4)
    - React-cxxreact
    - React-hermes
    - React-jsi
    - React-jsiexecutor
    - React-perflogger
    - React-runtimeexecutor
    - React-utils
    - SocketRocket (= 0.6.1)
    - Yoga
  - React-CoreModules (0.72.4):
    - RCT-Folly (= 2021.07.22.00)
    - RCTTypeSafety (= 0.72.4)
    - React-Codegen (= 0.72.4)
    - React-Core/CoreModulesHeaders (= 0.72.4)
    - React-jsi (= 0.72.4)
    - React-RCTBlob
    - React-RCTImage (= 0.72.4)
    - ReactCommon/turbomodule/core (= 0.72.4)
    - SocketRocket (= 0.6.1)
  - React-cxxreact (0.72.4):
    - boost (= 1.76.0)
    - DoubleConversion
    - glog
    - hermes-engine
    - RCT-Folly (= 2021.07.22.00)
    - React-callinvoker (= 0.72.4)
    - React-debug (= 0.72.4)
    - React-jsi (= 0.72.4)
    - React-jsinspector (= 0.72.4)
    - React-logger (= 0.72.4)
    - React-perflogger (= 0.72.4)
    - React-runtimeexecutor (= 0.72.4)
  - React-debug (0.72.4)
  - React-hermes (0.72.4):
    - DoubleConversion
    - glog
    - hermes-engine
    - RCT-Folly (= 2021.07.22.00)
    - RCT-Folly/Futures (= 2021.07.22.00)
    - React-cxxreact (= 0.72.4)
    - React-jsi
    - React-jsiexecutor (= 0.72.4)
    - React-jsinspector (= 0.72.4)
    - React-perflogger (= 0.72.4)
  - React-jsi (0.72.4):
    - boost (= 1.76.0)
    - DoubleConversion
    - glog
    - hermes-engine
    - RCT-Folly (= 2021.07.22.00)
  - React-jsiexecutor (0.72.4):
    - DoubleConversion
    - glog
    - hermes-engine
    - RCT-Folly (= 2021.07.22.00)
    - React-cxxreact (= 0.72.4)
    - React-jsi (= 0.72.4)
    - React-perflogger (= 0.72.4)
  - React-jsinspector (0.72.4)
  - React-logger (0.72.4):
    - glog
  - react-native-biometrics (3.0.1):
    - React-Core
  - react-native-blur (4.3.2):
    - React-Core
  - react-native-flipper (0.212.0):
    - React-Core
  - react-native-image-picker (7.0.2):
    - React-Core
<<<<<<< HEAD
  - react-native-image-picker (5.6.0):
=======
  - react-native-keep-awake (1.2.2):
>>>>>>> 47f0b1ec
    - React-Core
  - react-native-ldk (0.0.120):
    - React
<<<<<<< HEAD
  - react-native-libsodium (0.7.0):
    - React-Core
  - react-native-mmkv (2.10.1):
=======
  - react-native-mmkv (2.10.2):
>>>>>>> 47f0b1ec
    - MMKV (>= 1.2.13)
    - React-Core
  - react-native-netinfo (10.0.0):
    - React-Core
  - react-native-randombytes (3.6.1):
    - React-Core
  - react-native-restart (0.0.27):
    - React-Core
  - react-native-safe-area-context (4.7.4):
    - React-Core
<<<<<<< HEAD
    - ReactCommon/turbomodule/core
  - react-native-skia (0.1.200):
=======
  - react-native-skia (0.1.182):
>>>>>>> 47f0b1ec
    - React
    - React-callinvoker
    - React-Core
  - react-native-tcp-socket (5.6.2):
    - CocoaAsyncSocket
    - React-Core
  - React-NativeModulesApple (0.72.4):
    - hermes-engine
    - React-callinvoker
    - React-Core
    - React-cxxreact
    - React-jsi
    - React-runtimeexecutor
    - ReactCommon/turbomodule/bridging
    - ReactCommon/turbomodule/core
  - React-perflogger (0.72.4)
  - React-RCTActionSheet (0.72.4):
    - React-Core/RCTActionSheetHeaders (= 0.72.4)
  - React-RCTAnimation (0.72.4):
    - RCT-Folly (= 2021.07.22.00)
    - RCTTypeSafety (= 0.72.4)
    - React-Codegen (= 0.72.4)
    - React-Core/RCTAnimationHeaders (= 0.72.4)
    - React-jsi (= 0.72.4)
    - ReactCommon/turbomodule/core (= 0.72.4)
  - React-RCTAppDelegate (0.72.4):
    - RCT-Folly
    - RCTRequired
    - RCTTypeSafety
    - React-Core
    - React-CoreModules
    - React-hermes
    - React-NativeModulesApple
    - React-RCTImage
    - React-RCTNetwork
    - React-runtimescheduler
    - ReactCommon/turbomodule/core
  - React-RCTBlob (0.72.4):
    - hermes-engine
    - RCT-Folly (= 2021.07.22.00)
    - React-Codegen (= 0.72.4)
    - React-Core/RCTBlobHeaders (= 0.72.4)
    - React-Core/RCTWebSocket (= 0.72.4)
    - React-jsi (= 0.72.4)
    - React-RCTNetwork (= 0.72.4)
    - ReactCommon/turbomodule/core (= 0.72.4)
  - React-RCTImage (0.72.4):
    - RCT-Folly (= 2021.07.22.00)
    - RCTTypeSafety (= 0.72.4)
    - React-Codegen (= 0.72.4)
    - React-Core/RCTImageHeaders (= 0.72.4)
    - React-jsi (= 0.72.4)
    - React-RCTNetwork (= 0.72.4)
    - ReactCommon/turbomodule/core (= 0.72.4)
  - React-RCTLinking (0.72.4):
    - React-Codegen (= 0.72.4)
    - React-Core/RCTLinkingHeaders (= 0.72.4)
    - React-jsi (= 0.72.4)
    - ReactCommon/turbomodule/core (= 0.72.4)
  - React-RCTNetwork (0.72.4):
    - RCT-Folly (= 2021.07.22.00)
    - RCTTypeSafety (= 0.72.4)
    - React-Codegen (= 0.72.4)
    - React-Core/RCTNetworkHeaders (= 0.72.4)
    - React-jsi (= 0.72.4)
    - ReactCommon/turbomodule/core (= 0.72.4)
  - React-RCTSettings (0.72.4):
    - RCT-Folly (= 2021.07.22.00)
    - RCTTypeSafety (= 0.72.4)
    - React-Codegen (= 0.72.4)
    - React-Core/RCTSettingsHeaders (= 0.72.4)
    - React-jsi (= 0.72.4)
    - ReactCommon/turbomodule/core (= 0.72.4)
  - React-RCTText (0.72.4):
    - React-Core/RCTTextHeaders (= 0.72.4)
  - React-RCTVibration (0.72.4):
    - RCT-Folly (= 2021.07.22.00)
    - React-Codegen (= 0.72.4)
    - React-Core/RCTVibrationHeaders (= 0.72.4)
    - React-jsi (= 0.72.4)
    - ReactCommon/turbomodule/core (= 0.72.4)
  - React-rncore (0.72.4)
  - React-runtimeexecutor (0.72.4):
    - React-jsi (= 0.72.4)
  - React-runtimescheduler (0.72.4):
    - glog
    - hermes-engine
    - RCT-Folly (= 2021.07.22.00)
    - React-callinvoker
    - React-debug
    - React-jsi
    - React-runtimeexecutor
  - React-utils (0.72.4):
    - glog
    - RCT-Folly (= 2021.07.22.00)
    - React-debug
  - ReactCommon/turbomodule/bridging (0.72.4):
    - DoubleConversion
    - glog
    - hermes-engine
    - RCT-Folly (= 2021.07.22.00)
    - React-callinvoker (= 0.72.4)
    - React-cxxreact (= 0.72.4)
    - React-jsi (= 0.72.4)
    - React-logger (= 0.72.4)
    - React-perflogger (= 0.72.4)
  - ReactCommon/turbomodule/core (0.72.4):
    - DoubleConversion
    - glog
    - hermes-engine
    - RCT-Folly (= 2021.07.22.00)
    - React-callinvoker (= 0.72.4)
    - React-cxxreact (= 0.72.4)
    - React-jsi (= 0.72.4)
    - React-logger (= 0.72.4)
    - React-perflogger (= 0.72.4)
  - ReactNativeCameraKit (14.0.0-beta11):
    - React-Core
  - RNCAsyncStorage (1.19.4):
    - React-Core
  - RNCClipboard (1.12.1):
    - React-Core
  - RNDeviceInfo (10.11.0):
    - React-Core
  - RNExitApp (2.0.0):
    - React-Core
  - RNFS (2.20.0):
    - React-Core
  - RNGestureHandler (2.13.4):
    - RCT-Folly (= 2021.07.22.00)
    - React-Core
  - RNKeychain (8.1.2):
    - React-Core
  - RNLocalize (3.0.2):
    - React-Core
  - RNPermissions (3.10.1):
    - React-Core
  - RNQrGenerator (1.3.1):
    - React
    - ZXingObjC
  - RNQuickAction (0.3.13):
    - React
  - RNRate (1.2.12):
    - React-Core
  - RNReactNativeHapticFeedback (2.2.0):
    - React-Core
<<<<<<< HEAD
  - RNReanimated (3.4.2):
=======
  - RNReanimated (3.5.4):
>>>>>>> 47f0b1ec
    - DoubleConversion
    - FBLazyVector
    - glog
    - hermes-engine
    - RCT-Folly
    - RCTRequired
    - RCTTypeSafety
    - React-callinvoker
    - React-Core
    - React-Core/DevSupport
    - React-Core/RCTWebSocket
    - React-CoreModules
    - React-cxxreact
    - React-hermes
    - React-jsi
    - React-jsiexecutor
    - React-jsinspector
    - React-RCTActionSheet
    - React-RCTAnimation
    - React-RCTAppDelegate
    - React-RCTBlob
    - React-RCTImage
    - React-RCTLinking
    - React-RCTNetwork
    - React-RCTSettings
    - React-RCTText
    - ReactCommon/turbomodule/core
    - Yoga
<<<<<<< HEAD
  - RNScreens (3.24.0):
=======
  - RNScreens (3.27.0):
    - RCT-Folly (= 2021.07.22.00)
>>>>>>> 47f0b1ec
    - React-Core
  - RNShare (9.4.1):
    - React-Core
  - RNSVG (13.14.0):
    - React-Core
  - RNZipArchive (6.1.0):
    - React-Core
    - RNZipArchive/Core (= 6.1.0)
    - SSZipArchive (~> 2.2)
  - RNZipArchive/Core (6.1.0):
    - React-Core
    - SSZipArchive (~> 2.2)
  - SocketRocket (0.7.0)
  - SSZipArchive (2.4.3)
  - TouchID (4.4.1):
    - React
  - Yoga (1.14.0)
<<<<<<< HEAD
  - YogaKit (1.18.1):
    - Yoga (~> 1.14)
  - ZXingObjC (3.6.9):
    - ZXingObjC/All (= 3.6.9)
  - ZXingObjC/All (3.6.9)
=======
  - ZXingObjC (3.6.5):
    - ZXingObjC/All (= 3.6.5)
  - ZXingObjC/All (3.6.5)
>>>>>>> 47f0b1ec

DEPENDENCIES:
  - boost (from `../node_modules/react-native/third-party-podspecs/boost.podspec`)
  - DoubleConversion (from `../node_modules/react-native/third-party-podspecs/DoubleConversion.podspec`)
  - FBLazyVector (from `../node_modules/react-native/Libraries/FBLazyVector`)
  - FBReactNativeSpec (from `../node_modules/react-native/React/FBReactNativeSpec`)
<<<<<<< HEAD
  - Flipper (= 0.182.0)
=======
  - Flipper (= 0.233.0)
>>>>>>> 47f0b1ec
  - Flipper-Boost-iOSX (= 1.76.0.1.11)
  - Flipper-DoubleConversion (= 3.2.0.1)
  - Flipper-Fmt (= 7.1.7)
  - Flipper-Folly (= 2.6.10)
  - Flipper-Glog (= 0.5.0.5)
  - Flipper-PeerTalk (= 0.0.4)
<<<<<<< HEAD
  - FlipperKit (= 0.182.0)
  - FlipperKit/Core (= 0.182.0)
  - FlipperKit/CppBridge (= 0.182.0)
  - FlipperKit/FBCxxFollyDynamicConvert (= 0.182.0)
  - FlipperKit/FBDefines (= 0.182.0)
  - FlipperKit/FKPortForwarding (= 0.182.0)
  - FlipperKit/FlipperKitHighlightOverlay (= 0.182.0)
  - FlipperKit/FlipperKitLayoutPlugin (= 0.182.0)
  - FlipperKit/FlipperKitLayoutTextSearchable (= 0.182.0)
  - FlipperKit/FlipperKitNetworkPlugin (= 0.182.0)
  - FlipperKit/FlipperKitReactPlugin (= 0.182.0)
  - FlipperKit/FlipperKitUserDefaultsPlugin (= 0.182.0)
  - FlipperKit/SKIOSNetworkPlugin (= 0.182.0)
=======
  - Flipper-RSocket (= 1.4.3)
  - FlipperKit (= 0.233.0)
  - FlipperKit/Core (= 0.233.0)
  - FlipperKit/CppBridge (= 0.233.0)
  - FlipperKit/FBCxxFollyDynamicConvert (= 0.233.0)
  - FlipperKit/FBDefines (= 0.233.0)
  - FlipperKit/FKPortForwarding (= 0.233.0)
  - FlipperKit/FlipperKitHighlightOverlay (= 0.233.0)
  - FlipperKit/FlipperKitLayoutPlugin (= 0.233.0)
  - FlipperKit/FlipperKitLayoutTextSearchable (= 0.233.0)
  - FlipperKit/FlipperKitNetworkPlugin (= 0.233.0)
  - FlipperKit/FlipperKitReactPlugin (= 0.233.0)
  - FlipperKit/FlipperKitUserDefaultsPlugin (= 0.233.0)
  - FlipperKit/SKIOSNetworkPlugin (= 0.233.0)
>>>>>>> 47f0b1ec
  - glog (from `../node_modules/react-native/third-party-podspecs/glog.podspec`)
  - hermes-engine (from `../node_modules/react-native/sdks/hermes-engine/hermes-engine.podspec`)
  - libevent (~> 2.1.12)
  - lottie-react-native (from `../node_modules/lottie-react-native`)
  - nodejs-mobile-react-native (from `../node_modules/nodejs-mobile-react-native`)
  - OpenSSL-Universal (= 1.1.1100)
  - RCT-Folly (from `../node_modules/react-native/third-party-podspecs/RCT-Folly.podspec`)
  - RCTRequired (from `../node_modules/react-native/Libraries/RCTRequired`)
  - RCTTypeSafety (from `../node_modules/react-native/Libraries/TypeSafety`)
  - React (from `../node_modules/react-native/`)
  - React-callinvoker (from `../node_modules/react-native/ReactCommon/callinvoker`)
  - React-Codegen (from `build/generated/ios`)
  - React-Core (from `../node_modules/react-native/`)
  - React-Core/DevSupport (from `../node_modules/react-native/`)
  - React-Core/RCTWebSocket (from `../node_modules/react-native/`)
  - React-CoreModules (from `../node_modules/react-native/React/CoreModules`)
  - React-cxxreact (from `../node_modules/react-native/ReactCommon/cxxreact`)
  - React-debug (from `../node_modules/react-native/ReactCommon/react/debug`)
  - React-hermes (from `../node_modules/react-native/ReactCommon/hermes`)
  - React-jsi (from `../node_modules/react-native/ReactCommon/jsi`)
  - React-jsiexecutor (from `../node_modules/react-native/ReactCommon/jsiexecutor`)
  - React-jsinspector (from `../node_modules/react-native/ReactCommon/jsinspector`)
  - React-logger (from `../node_modules/react-native/ReactCommon/logger`)
  - react-native-biometrics (from `../node_modules/react-native-biometrics`)
  - "react-native-blur (from `../node_modules/@react-native-community/blur`)"
  - react-native-flipper (from `../node_modules/react-native-flipper`)
  - react-native-image-picker (from `../node_modules/react-native-image-picker`)
  - "react-native-keep-awake (from `../node_modules/@sayem314/react-native-keep-awake`)"
  - "react-native-ldk (from `../node_modules/@synonymdev/react-native-ldk`)"
  - react-native-mmkv (from `../node_modules/react-native-mmkv`)
  - "react-native-netinfo (from `../node_modules/@react-native-community/netinfo`)"
  - react-native-randombytes (from `../node_modules/react-native-randombytes`)
  - react-native-restart (from `../node_modules/react-native-restart`)
  - react-native-safe-area-context (from `../node_modules/react-native-safe-area-context`)
  - "react-native-skia (from `../node_modules/@shopify/react-native-skia`)"
  - react-native-tcp-socket (from `../node_modules/react-native-tcp-socket`)
  - React-NativeModulesApple (from `../node_modules/react-native/ReactCommon/react/nativemodule/core/platform/ios`)
  - React-perflogger (from `../node_modules/react-native/ReactCommon/reactperflogger`)
  - React-RCTActionSheet (from `../node_modules/react-native/Libraries/ActionSheetIOS`)
  - React-RCTAnimation (from `../node_modules/react-native/Libraries/NativeAnimation`)
  - React-RCTAppDelegate (from `../node_modules/react-native/Libraries/AppDelegate`)
  - React-RCTBlob (from `../node_modules/react-native/Libraries/Blob`)
  - React-RCTImage (from `../node_modules/react-native/Libraries/Image`)
  - React-RCTLinking (from `../node_modules/react-native/Libraries/LinkingIOS`)
  - React-RCTNetwork (from `../node_modules/react-native/Libraries/Network`)
  - React-RCTSettings (from `../node_modules/react-native/Libraries/Settings`)
  - React-RCTText (from `../node_modules/react-native/Libraries/Text`)
  - React-RCTVibration (from `../node_modules/react-native/Libraries/Vibration`)
  - React-rncore (from `../node_modules/react-native/ReactCommon`)
  - React-runtimeexecutor (from `../node_modules/react-native/ReactCommon/runtimeexecutor`)
  - React-runtimescheduler (from `../node_modules/react-native/ReactCommon/react/renderer/runtimescheduler`)
  - React-utils (from `../node_modules/react-native/ReactCommon/react/utils`)
  - ReactCommon/turbomodule/core (from `../node_modules/react-native/ReactCommon`)
  - ReactNativeCameraKit (from `../node_modules/react-native-camera-kit`)
  - "RNCAsyncStorage (from `../node_modules/@react-native-async-storage/async-storage`)"
  - "RNCClipboard (from `../node_modules/@react-native-clipboard/clipboard`)"
  - RNDeviceInfo (from `../node_modules/react-native-device-info`)
  - RNExitApp (from `../node_modules/react-native-exit-app`)
  - RNFS (from `../node_modules/react-native-fs`)
  - RNGestureHandler (from `../node_modules/react-native-gesture-handler`)
  - RNKeychain (from `../node_modules/react-native-keychain`)
  - RNLocalize (from `../node_modules/react-native-localize`)
  - RNPermissions (from `../node_modules/react-native-permissions`)
  - RNQrGenerator (from `../node_modules/rn-qr-generator`)
  - RNQuickAction (from `../node_modules/react-native-quick-actions`)
  - RNRate (from `../node_modules/react-native-rate`)
  - RNReactNativeHapticFeedback (from `../node_modules/react-native-haptic-feedback`)
  - RNReanimated (from `../node_modules/react-native-reanimated`)
  - RNScreens (from `../node_modules/react-native-screens`)
  - RNShare (from `../node_modules/react-native-share`)
  - RNSVG (from `../node_modules/react-native-svg`)
  - RNZipArchive (from `../node_modules/react-native-zip-archive`)
  - TouchID (from `../node_modules/react-native-touch-id`)
  - Yoga (from `../node_modules/react-native/ReactCommon/yoga`)

SPEC REPOS:
  trunk:
    - CocoaAsyncSocket
    - Flipper
    - Flipper-Boost-iOSX
    - Flipper-DoubleConversion
    - Flipper-Fmt
    - Flipper-Folly
    - Flipper-Glog
    - Flipper-PeerTalk
    - FlipperKit
    - fmt
    - libevent
    - lottie-ios
    - MMKV
    - MMKVCore
    - OpenSSL-Universal
    - SocketRocket
    - SSZipArchive
    - ZXingObjC

EXTERNAL SOURCES:
  boost:
    :podspec: "../node_modules/react-native/third-party-podspecs/boost.podspec"
  DoubleConversion:
    :podspec: "../node_modules/react-native/third-party-podspecs/DoubleConversion.podspec"
  FBLazyVector:
    :path: "../node_modules/react-native/Libraries/FBLazyVector"
  FBReactNativeSpec:
    :path: "../node_modules/react-native/React/FBReactNativeSpec"
  glog:
    :podspec: "../node_modules/react-native/third-party-podspecs/glog.podspec"
  hermes-engine:
    :podspec: "../node_modules/react-native/sdks/hermes-engine/hermes-engine.podspec"
    :tag: hermes-2023-08-07-RNv0.72.4-813b2def12bc9df02654b3e3653ae4a68d0572e0
  lottie-react-native:
    :path: "../node_modules/lottie-react-native"
  nodejs-mobile-react-native:
    :path: "../node_modules/nodejs-mobile-react-native"
  RCT-Folly:
    :podspec: "../node_modules/react-native/third-party-podspecs/RCT-Folly.podspec"
  RCTRequired:
    :path: "../node_modules/react-native/Libraries/RCTRequired"
  RCTTypeSafety:
    :path: "../node_modules/react-native/Libraries/TypeSafety"
  React:
    :path: "../node_modules/react-native/"
  React-callinvoker:
    :path: "../node_modules/react-native/ReactCommon/callinvoker"
  React-Codegen:
    :path: build/generated/ios
  React-Core:
    :path: "../node_modules/react-native/"
  React-CoreModules:
    :path: "../node_modules/react-native/React/CoreModules"
  React-cxxreact:
    :path: "../node_modules/react-native/ReactCommon/cxxreact"
  React-debug:
    :path: "../node_modules/react-native/ReactCommon/react/debug"
  React-hermes:
    :path: "../node_modules/react-native/ReactCommon/hermes"
  React-jsi:
    :path: "../node_modules/react-native/ReactCommon/jsi"
  React-jsiexecutor:
    :path: "../node_modules/react-native/ReactCommon/jsiexecutor"
  React-jsinspector:
    :path: "../node_modules/react-native/ReactCommon/jsinspector"
  React-logger:
    :path: "../node_modules/react-native/ReactCommon/logger"
  react-native-biometrics:
    :path: "../node_modules/react-native-biometrics"
  react-native-blur:
    :path: "../node_modules/@react-native-community/blur"
  react-native-flipper:
    :path: "../node_modules/react-native-flipper"
  react-native-image-picker:
    :path: "../node_modules/react-native-image-picker"
  react-native-keep-awake:
    :path: "../node_modules/@sayem314/react-native-keep-awake"
  react-native-ldk:
    :path: "../node_modules/@synonymdev/react-native-ldk"
  react-native-mmkv:
    :path: "../node_modules/react-native-mmkv"
  react-native-netinfo:
    :path: "../node_modules/@react-native-community/netinfo"
  react-native-randombytes:
    :path: "../node_modules/react-native-randombytes"
  react-native-restart:
    :path: "../node_modules/react-native-restart"
  react-native-safe-area-context:
    :path: "../node_modules/react-native-safe-area-context"
  react-native-skia:
    :path: "../node_modules/@shopify/react-native-skia"
  react-native-tcp-socket:
    :path: "../node_modules/react-native-tcp-socket"
  React-NativeModulesApple:
    :path: "../node_modules/react-native/ReactCommon/react/nativemodule/core/platform/ios"
  React-perflogger:
    :path: "../node_modules/react-native/ReactCommon/reactperflogger"
  React-RCTActionSheet:
    :path: "../node_modules/react-native/Libraries/ActionSheetIOS"
  React-RCTAnimation:
    :path: "../node_modules/react-native/Libraries/NativeAnimation"
  React-RCTAppDelegate:
    :path: "../node_modules/react-native/Libraries/AppDelegate"
  React-RCTBlob:
    :path: "../node_modules/react-native/Libraries/Blob"
  React-RCTImage:
    :path: "../node_modules/react-native/Libraries/Image"
  React-RCTLinking:
    :path: "../node_modules/react-native/Libraries/LinkingIOS"
  React-RCTNetwork:
    :path: "../node_modules/react-native/Libraries/Network"
  React-RCTSettings:
    :path: "../node_modules/react-native/Libraries/Settings"
  React-RCTText:
    :path: "../node_modules/react-native/Libraries/Text"
  React-RCTVibration:
    :path: "../node_modules/react-native/Libraries/Vibration"
  React-rncore:
    :path: "../node_modules/react-native/ReactCommon"
  React-runtimeexecutor:
    :path: "../node_modules/react-native/ReactCommon/runtimeexecutor"
  React-runtimescheduler:
    :path: "../node_modules/react-native/ReactCommon/react/renderer/runtimescheduler"
  React-utils:
    :path: "../node_modules/react-native/ReactCommon/react/utils"
  ReactCommon:
    :path: "../node_modules/react-native/ReactCommon"
  ReactNativeCameraKit:
    :path: "../node_modules/react-native-camera-kit"
  RNCAsyncStorage:
    :path: "../node_modules/@react-native-async-storage/async-storage"
  RNCClipboard:
    :path: "../node_modules/@react-native-clipboard/clipboard"
  RNDeviceInfo:
    :path: "../node_modules/react-native-device-info"
  RNExitApp:
    :path: "../node_modules/react-native-exit-app"
  RNFS:
    :path: "../node_modules/react-native-fs"
  RNGestureHandler:
    :path: "../node_modules/react-native-gesture-handler"
  RNKeychain:
    :path: "../node_modules/react-native-keychain"
  RNLocalize:
    :path: "../node_modules/react-native-localize"
  RNPermissions:
    :path: "../node_modules/react-native-permissions"
  RNQrGenerator:
    :path: "../node_modules/rn-qr-generator"
  RNQuickAction:
    :path: "../node_modules/react-native-quick-actions"
  RNRate:
    :path: "../node_modules/react-native-rate"
  RNReactNativeHapticFeedback:
    :path: "../node_modules/react-native-haptic-feedback"
  RNReanimated:
    :path: "../node_modules/react-native-reanimated"
  RNScreens:
    :path: "../node_modules/react-native-screens"
  RNShare:
    :path: "../node_modules/react-native-share"
  RNSVG:
    :path: "../node_modules/react-native-svg"
  RNZipArchive:
    :path: "../node_modules/react-native-zip-archive"
  TouchID:
    :path: "../node_modules/react-native-touch-id"
  Yoga:
    :path: "../node_modules/react-native/ReactCommon/yoga"

SPEC CHECKSUMS:
  boost: 57d2868c099736d80fcd648bf211b4431e51a558
  CocoaAsyncSocket: 065fd1e645c7abab64f7a6a2007a48038fdc6a99
  DoubleConversion: 5189b271737e1565bdce30deb4a08d647e3f5f54
<<<<<<< HEAD
  FBLazyVector: 5d4a3b7f411219a45a6d952f77d2c0a6c9989da5
  FBReactNativeSpec: 3fc2d478e1c4b08276f9dd9128f80ec6d5d85c1f
  Flipper: 6edb735e6c3e332975d1b17956bcc584eccf5818
=======
  FBLazyVector: a89a0525bc7ca174675045c2b492b5280d5a2470
  FBReactNativeSpec: 7714e6bc1e9ea23df6c4cb42f0b2fd9c6a3a559c
  Flipper: 78cb4b9cf280b4ad4230a4f3b5c21ff657f3c147
>>>>>>> 47f0b1ec
  Flipper-Boost-iOSX: fd1e2b8cbef7e662a122412d7ac5f5bea715403c
  Flipper-DoubleConversion: 2dc99b02f658daf147069aad9dbd29d8feb06d30
  Flipper-Fmt: 60cbdd92fc254826e61d669a5d87ef7015396a9b
  Flipper-Folly: 584845625005ff068a6ebf41f857f468decd26b3
  Flipper-Glog: 70c50ce58ddaf67dc35180db05f191692570f446
  Flipper-PeerTalk: 116d8f857dc6ef55c7a5a75ea3ceaafe878aadc9
<<<<<<< HEAD
  FlipperKit: 2efad7007d6745a3f95e4034d547be637f89d3f6
=======
  Flipper-RSocket: d9d9ade67cbecf6ac10730304bf5607266dd2541
  FlipperKit: 825a05d0e628a8533599bff069d8325c0c577b27
>>>>>>> 47f0b1ec
  fmt: ff9d55029c625d3757ed641535fd4a75fedc7ce9
  glog: 04b94705f318337d7ead9e6d17c019bd9b1f6b1b
  hermes-engine: 81191603c4eaa01f5e4ae5737a9efcf64756c7b2
  libevent: 4049cae6c81cdb3654a443be001fb9bdceff7913
  lottie-ios: 809ecf2d460ed650a6aed7aa88b2ec45fab4779c
  lottie-react-native: 3d6f1b0db1fd9e18b92af1fbfbf67037611bae67
  MMKV: 5a07930c70c70b86cd87761a42c8f3836fb681d7
  MMKVCore: e50135dbd33235b6ab390635991bab437ab873c0
  nodejs-mobile-react-native: e35e7ed7ecfca168f168983e9557f1c5278d864b
  OpenSSL-Universal: ebc357f1e6bc71fa463ccb2fe676756aff50e88c
  RCT-Folly: 424b8c9a7a0b9ab2886ffe9c3b041ef628fd4fb1
  RCTRequired: c0569ecc035894e4a68baecb30fe6a7ea6e399f9
  RCTTypeSafety: e90354072c21236e0bcf1699011e39acd25fea2f
  React: a1be3c6dc0a6e949ccd3e659781aa47bbae1868f
  React-callinvoker: 1020b33f6cb1a1824f9ca2a86609fbce2a73c6ed
  React-Codegen: a0a26badf098d4a779acda922caf74f6ecabed28
  React-Core: 52075b80f10c26f62219d7b5d13d7d8089f027b3
  React-CoreModules: 21abab85d7ad9038ce2b1c33d39e3baaf7dc9244
  React-cxxreact: 4ad1cc861e32fb533dad6ff7a4ea25680fa1c994
  React-debug: 17366a3d5c5d2f5fc04f09101a4af38cb42b54ae
  React-hermes: 37377d0a56aa0cf55c65248271866ce3268cde3f
  React-jsi: 6de8b0ccc6b765b58e4eee9ee38049dbeaf5c221
  React-jsiexecutor: c7f826e40fa9cab5d37cab6130b1af237332b594
  React-jsinspector: aaed4cf551c4a1c98092436518c2d267b13a673f
  React-logger: da1ebe05ae06eb6db4b162202faeafac4b435e77
  react-native-biometrics: 352e5a794bfffc46a0c86725ea7dc62deb085bdc
<<<<<<< HEAD
  react-native-blur: 50c9feabacbc5f49b61337ebc32192c6be7ec3c3
  react-native-document-picker: 495c444c0c773c6e83a5d91165890ecb1c0a399a
  react-native-flipper: 5d8dcbcb905a7e8076c9a61a3709944c23cf48ee
  react-native-image-picker: db60857e03d63721f19b6f4027de20429ddd9cba
  react-native-keep-awake: caee3ff89eaa21dfe29010f0d143566874a04441
  react-native-ldk: e31bd28e7e29fb4dd99b86bceed14025f8bf53eb
  react-native-libsodium: 2834a805c906aef4b7609019bcc87e7d9eb86b23
  react-native-mmkv: dea675cf9697ad35940f1687e98e133e1358ef9f
  react-native-netinfo: 22c082970cbd99071a4e5aa7a612ac20d66b08f0
  react-native-randombytes: 421f1c7d48c0af8dbcd471b0324393ebf8fe7846
  react-native-restart: 7595693413fe3ca15893702f2c8306c62a708162
  react-native-safe-area-context: f5549f36508b1b7497434baa0cd97d7e470920d4
  react-native-skia: d0b0aab6bb1f146eb6f379fb671b719deabd20fb
  react-native-tcp-socket: c1b7297619616b4c9caae6889bcb0aba78086989
  React-NativeModulesApple: edb5ace14f73f4969df6e7b1f3e41bef0012740f
  React-perflogger: 496a1a3dc6737f964107cb3ddae7f9e265ddda58
  React-RCTActionSheet: 02904b932b50e680f4e26e7a686b33ebf7ef3c00
  React-RCTAnimation: 88feaf0a85648fb8fd497ce749829774910276d6
  React-RCTAppDelegate: 5792ac0f0feccb584765fdd7aa81ea320c4d9b0b
  React-RCTBlob: 0dbc9e2a13d241b37d46b53e54630cbad1f0e141
  React-RCTImage: b111645ab901f8e59fc68fbe31f5731bdbeef087
  React-RCTLinking: 3d719727b4c098aad3588aa3559361ee0579f5de
  React-RCTNetwork: b44d3580be05d74556ba4efbf53570f17e38f734
  React-RCTSettings: c0c54b330442c29874cd4dae6e94190dc11a6f6f
  React-RCTText: 9b9f5589d9b649d7246c3f336e116496df28cfe6
  React-RCTVibration: 691c67f3beaf1d084ceed5eb5c1dddd9afa8591e
  React-rncore: 142268f6c92e296dc079aadda3fade778562f9e4
  React-runtimeexecutor: d465ba0c47ef3ed8281143f59605cacc2244d5c7
  React-runtimescheduler: 4941cc1b3cf08b792fbf666342c9fc95f1969035
  React-utils: b79f2411931f9d3ea5781404dcbb2fa8a837e13a
  ReactCommon: 4b2bdcb50a3543e1c2b2849ad44533686610826d
  ReactNativeCameraKit: 5c9b3d2366199b6d6d4a1a72c13d78fff7296332
  RNCClipboard: 3f0451a8100393908bea5c5c5b16f96d45f30bfc
  RNDeviceInfo: 475a4c447168d0ad4c807e48ef5e0963a0f4eb1b
  RNExitApp: c4e052df2568b43bec8a37c7cd61194d4cfee2c3
=======
  react-native-blur: cfdad7b3c01d725ab62a8a729f42ea463998afa2
  react-native-flipper: 9c1957af24b76493ba74f46d000a5c1d485e7731
  react-native-image-picker: 2e2e82aba9b6a91a7c78f7d9afde341a2659c7b8
  react-native-keep-awake: ad1d67f617756b139536977a0bf06b27cec0714a
  react-native-ldk: fc83520c891e58888c8f975a02ed394a4c4e1c36
  react-native-mmkv: 9ae7ca3977e8ef48dbf7f066974eb844c20b5fd7
  react-native-netinfo: b16b9df4de3ae252984ca7a18097a3d30d27ba21
  react-native-randombytes: 421f1c7d48c0af8dbcd471b0324393ebf8fe7846
  react-native-restart: 7595693413fe3ca15893702f2c8306c62a708162
  react-native-safe-area-context: 2cd91d532de12acdb0a9cbc8d43ac72a8e4c897c
  react-native-skia: 588e058a8fe35b8da0b3c7996aa7fe0ee088035b
  react-native-tcp-socket: c1b7297619616b4c9caae6889bcb0aba78086989
  React-perflogger: 2d505bbe298e3b7bacdd9e542b15535be07220f6
  React-RCTActionSheet: 0e96e4560bd733c9b37efbf68f5b1a47615892fb
  React-RCTAnimation: fd138e26f120371c87e406745a27535e2c8a04ef
  React-RCTAppDelegate: 4a9fd1230a98dc3d4382f8a934dc9f50834d8335
  React-RCTBlob: 38a7185f06a0ce8153a023e63b406a28d67b955d
  React-RCTImage: 92b0966e7c1cadda889e961c474397ad5180e194
  React-RCTLinking: b80f8d0c6e94c54294b0048def51f57eaa9a27af
  React-RCTNetwork: 491b0c65ac22edbd6695d12d084b4943103b009b
  React-RCTSettings: 97af3e8abe0023349ec015910df3bda1a0380117
  React-RCTText: 33c85753bd714d527d2ae538dc56ec24c6783d84
  React-RCTVibration: 08f132cad9896458776f37c112e71d60aef1c6ae
  React-runtimeexecutor: c5c89f8f543842dd864b63ded1b0bbb9c9445328
  ReactCommon: dbfbe2f7f3c5ce4ce44f43f2fd0d5950d1eb67c5
  ReactNativeCameraKit: 32e04877e57e0eeab26e45817e3fd532e7d302fb
  RNCAsyncStorage: 3a8f7145d17cdd9f88e7b77666c94a09e4f759c8
  RNCClipboard: d77213bfa269013bf4b857b7a9ca37ee062d8ef1
  RNDeviceInfo: bf8a32acbcb875f568217285d1793b0e8588c974
  RNExitApp: 00036cabe7bacbb413d276d5520bf74ba39afa6a
>>>>>>> 47f0b1ec
  RNFS: 4ac0f0ea233904cb798630b3c077808c06931688
  RNGestureHandler: 6e46dde1f87e5f018a54fe5d40cd0e0b942b49ee
  RNKeychain: a65256b6ca6ba6976132cc4124b238a5b13b3d9c
  RNLocalize: dbea38dcb344bf80ff18a1757b1becf11f70cae4
  RNPermissions: 2c0eec471f4de66d04d226c339898d10a6e123c4
  RNQrGenerator: 90461ba3ca88c1d38ef73da50fade35d9648215d
  RNQuickAction: 6d404a869dc872cde841ad3147416a670d13fa93
  RNRate: ef3bcff84f39bb1d1e41c5593d3eea4aab2bd73a
<<<<<<< HEAD
  RNReactNativeHapticFeedback: 1e3efeca9628ff9876ee7cdd9edec1b336913f8c
  RNReanimated: 726395a2fa2f04cea340274ba57a4e659bc0d9c1
  RNScreens: b21dc57dfa2b710c30ec600786a3fc223b1b92e7
  RNShare: d82e10f6b7677f4b0048c23709bd04098d5aee6c
  RNSVG: d7d7bc8229af3842c9cfc3a723c815a52cdd1105
  RNZipArchive: 68a0c6db4b1c103f846f1559622050df254a3ade
  SocketRocket: f32cd54efbe0f095c4d7594881e52619cfe80b17
  SSZipArchive: fe6a26b2a54d5a0890f2567b5cc6de5caa600aef
  TouchID: ba4c656d849cceabc2e4eef722dea5e55959ecf4
  Yoga: 3efc43e0d48686ce2e8c60f99d4e6bd349aff981
  YogaKit: f782866e155069a2cca2517aafea43200b01fd5a
  ZXingObjC: 8898711ab495761b2dbbdec76d90164a6d7e14c5

PODFILE CHECKSUM: cf6332fd1adc6afe5176032f8ddfb72684376530
=======
  RNReactNativeHapticFeedback: ec56a5f81c3941206fd85625fa669ffc7b4545f9
  RNReanimated: be07c7ae209074d0e8a84cf38b7909457ac59a32
  RNScreens: 3c2d122f5e08c192e254c510b212306da97d2581
  RNShare: 32e97adc8d8c97d4a26bcdd3c45516882184f8b6
  RNSVG: d00c8f91c3cbf6d476451313a18f04d220d4f396
  RNZipArchive: ef9451b849c45a29509bf44e65b788829ab07801
  SocketRocket: abac6f5de4d4d62d24e11868d7a2f427e0ef940d
  SSZipArchive: fe6a26b2a54d5a0890f2567b5cc6de5caa600aef
  TouchID: ba4c656d849cceabc2e4eef722dea5e55959ecf4
  Yoga: d56980c8914db0b51692f55533409e844b66133c
  ZXingObjC: fdbb269f25dd2032da343e06f10224d62f537bdb

PODFILE CHECKSUM: c4a6f53ac79176cc0bc924216d96891568914d79
>>>>>>> 47f0b1ec

COCOAPODS: 1.12.1<|MERGE_RESOLUTION|>--- conflicted
+++ resolved
@@ -5,21 +5,12 @@
   - FBLazyVector (0.72.4)
   - FBReactNativeSpec (0.72.4):
     - RCT-Folly (= 2021.07.22.00)
-<<<<<<< HEAD
     - RCTRequired (= 0.72.4)
     - RCTTypeSafety (= 0.72.4)
     - React-Core (= 0.72.4)
     - React-jsi (= 0.72.4)
     - ReactCommon/turbomodule/core (= 0.72.4)
-  - Flipper (0.182.0):
-=======
-    - RCTRequired (= 0.71.7)
-    - RCTTypeSafety (= 0.71.7)
-    - React-Core (= 0.71.7)
-    - React-jsi (= 0.71.7)
-    - ReactCommon/turbomodule/core (= 0.71.7)
-  - Flipper (0.233.0):
->>>>>>> 47f0b1ec
+  - Flipper (0.203.0):
     - Flipper-Folly (~> 2.6)
   - Flipper-Boost-iOSX (1.76.0.1.11)
   - Flipper-DoubleConversion (3.2.0.1)
@@ -33,90 +24,46 @@
     - OpenSSL-Universal (= 1.1.1100)
   - Flipper-Glog (0.5.0.5)
   - Flipper-PeerTalk (0.0.4)
-<<<<<<< HEAD
-  - FlipperKit (0.182.0):
-    - FlipperKit/Core (= 0.182.0)
-  - FlipperKit/Core (0.182.0):
-    - Flipper (~> 0.182.0)
-=======
-  - Flipper-RSocket (1.4.3):
-    - Flipper-Folly (~> 2.6)
-  - FlipperKit (0.233.0):
-    - FlipperKit/Core (= 0.233.0)
-  - FlipperKit/Core (0.233.0):
-    - Flipper (~> 0.233.0)
->>>>>>> 47f0b1ec
+  - FlipperKit (0.203.0):
+    - FlipperKit/Core (= 0.203.0)
+  - FlipperKit/Core (0.203.0):
+    - Flipper (~> 0.203.0)
     - FlipperKit/CppBridge
     - FlipperKit/FBCxxFollyDynamicConvert
     - FlipperKit/FBDefines
     - FlipperKit/FKPortForwarding
-<<<<<<< HEAD
     - SocketRocket (~> 0.6.0)
-  - FlipperKit/CppBridge (0.182.0):
-    - Flipper (~> 0.182.0)
-  - FlipperKit/FBCxxFollyDynamicConvert (0.182.0):
+  - FlipperKit/CppBridge (0.203.0):
+    - Flipper (~> 0.203.0)
+  - FlipperKit/FBCxxFollyDynamicConvert (0.203.0):
     - Flipper-Folly (~> 2.6)
-  - FlipperKit/FBDefines (0.182.0)
-  - FlipperKit/FKPortForwarding (0.182.0):
+  - FlipperKit/FBDefines (0.203.0)
+  - FlipperKit/FKPortForwarding (0.203.0):
     - CocoaAsyncSocket (~> 7.6)
     - Flipper-PeerTalk (~> 0.0.4)
-  - FlipperKit/FlipperKitHighlightOverlay (0.182.0)
-  - FlipperKit/FlipperKitLayoutHelpers (0.182.0):
+  - FlipperKit/FlipperKitHighlightOverlay (0.203.0)
+  - FlipperKit/FlipperKitLayoutHelpers (0.203.0):
     - FlipperKit/Core
     - FlipperKit/FlipperKitHighlightOverlay
     - FlipperKit/FlipperKitLayoutTextSearchable
-  - FlipperKit/FlipperKitLayoutIOSDescriptors (0.182.0):
+  - FlipperKit/FlipperKitLayoutIOSDescriptors (0.203.0):
     - FlipperKit/Core
     - FlipperKit/FlipperKitHighlightOverlay
     - FlipperKit/FlipperKitLayoutHelpers
-    - YogaKit (~> 1.18)
-  - FlipperKit/FlipperKitLayoutPlugin (0.182.0):
-=======
-    - SocketRocket (~> 0.7.0)
-  - FlipperKit/CppBridge (0.233.0):
-    - Flipper (~> 0.233.0)
-  - FlipperKit/FBCxxFollyDynamicConvert (0.233.0):
-    - Flipper-Folly (~> 2.6)
-  - FlipperKit/FBDefines (0.233.0)
-  - FlipperKit/FKPortForwarding (0.233.0):
-    - CocoaAsyncSocket (~> 7.6)
-    - Flipper-PeerTalk (~> 0.0.4)
-  - FlipperKit/FlipperKitHighlightOverlay (0.233.0)
-  - FlipperKit/FlipperKitLayoutHelpers (0.233.0):
-    - FlipperKit/Core
-    - FlipperKit/FlipperKitHighlightOverlay
-    - FlipperKit/FlipperKitLayoutTextSearchable
-  - FlipperKit/FlipperKitLayoutIOSDescriptors (0.233.0):
-    - FlipperKit/Core
-    - FlipperKit/FlipperKitHighlightOverlay
-    - FlipperKit/FlipperKitLayoutHelpers
-  - FlipperKit/FlipperKitLayoutPlugin (0.233.0):
->>>>>>> 47f0b1ec
+  - FlipperKit/FlipperKitLayoutPlugin (0.203.0):
     - FlipperKit/Core
     - FlipperKit/FlipperKitHighlightOverlay
     - FlipperKit/FlipperKitLayoutHelpers
     - FlipperKit/FlipperKitLayoutIOSDescriptors
     - FlipperKit/FlipperKitLayoutTextSearchable
-<<<<<<< HEAD
-    - YogaKit (~> 1.18)
-  - FlipperKit/FlipperKitLayoutTextSearchable (0.182.0)
-  - FlipperKit/FlipperKitNetworkPlugin (0.182.0):
+  - FlipperKit/FlipperKitLayoutTextSearchable (0.203.0)
+  - FlipperKit/FlipperKitNetworkPlugin (0.203.0):
     - FlipperKit/Core
-  - FlipperKit/FlipperKitReactPlugin (0.182.0):
+  - FlipperKit/FlipperKitReactPlugin (0.203.0):
     - FlipperKit/Core
-  - FlipperKit/FlipperKitUserDefaultsPlugin (0.182.0):
+  - FlipperKit/FlipperKitUserDefaultsPlugin (0.203.0):
     - FlipperKit/Core
-  - FlipperKit/SKIOSNetworkPlugin (0.182.0):
-=======
-  - FlipperKit/FlipperKitLayoutTextSearchable (0.233.0)
-  - FlipperKit/FlipperKitNetworkPlugin (0.233.0):
-    - FlipperKit/Core
-  - FlipperKit/FlipperKitReactPlugin (0.233.0):
-    - FlipperKit/Core
-  - FlipperKit/FlipperKitUserDefaultsPlugin (0.233.0):
-    - FlipperKit/Core
-  - FlipperKit/SKIOSNetworkPlugin (0.233.0):
->>>>>>> 47f0b1ec
+  - FlipperKit/SKIOSNetworkPlugin (0.203.0):
     - FlipperKit/Core
     - FlipperKit/FlipperKitNetworkPlugin
   - fmt (6.2.1)
@@ -125,9 +72,9 @@
     - hermes-engine/Pre-built (= 0.72.4)
   - hermes-engine/Pre-built (0.72.4)
   - libevent (2.1.12)
-  - lottie-ios (4.2.0)
-  - lottie-react-native (6.1.2):
-    - lottie-ios (~> 4.2.0)
+  - lottie-ios (3.4.4)
+  - lottie-react-native (5.1.6):
+    - lottie-ios (~> 3.4.0)
     - React-Core
   - MMKV (1.3.1):
     - MMKVCore (~> 1.3.1)
@@ -443,21 +390,11 @@
     - React-Core
   - react-native-image-picker (7.0.2):
     - React-Core
-<<<<<<< HEAD
-  - react-native-image-picker (5.6.0):
-=======
   - react-native-keep-awake (1.2.2):
->>>>>>> 47f0b1ec
     - React-Core
   - react-native-ldk (0.0.120):
     - React
-<<<<<<< HEAD
-  - react-native-libsodium (0.7.0):
-    - React-Core
-  - react-native-mmkv (2.10.1):
-=======
   - react-native-mmkv (2.10.2):
->>>>>>> 47f0b1ec
     - MMKV (>= 1.2.13)
     - React-Core
   - react-native-netinfo (10.0.0):
@@ -468,12 +405,7 @@
     - React-Core
   - react-native-safe-area-context (4.7.4):
     - React-Core
-<<<<<<< HEAD
-    - ReactCommon/turbomodule/core
-  - react-native-skia (0.1.200):
-=======
-  - react-native-skia (0.1.182):
->>>>>>> 47f0b1ec
+  - react-native-skia (0.1.216):
     - React
     - React-callinvoker
     - React-Core
@@ -590,7 +522,7 @@
     - React-jsi (= 0.72.4)
     - React-logger (= 0.72.4)
     - React-perflogger (= 0.72.4)
-  - ReactNativeCameraKit (14.0.0-beta11):
+  - ReactNativeCameraKit (14.0.0-beta13):
     - React-Core
   - RNCAsyncStorage (1.19.4):
     - React-Core
@@ -620,11 +552,7 @@
     - React-Core
   - RNReactNativeHapticFeedback (2.2.0):
     - React-Core
-<<<<<<< HEAD
-  - RNReanimated (3.4.2):
-=======
   - RNReanimated (3.5.4):
->>>>>>> 47f0b1ec
     - DoubleConversion
     - FBLazyVector
     - glog
@@ -653,12 +581,8 @@
     - React-RCTText
     - ReactCommon/turbomodule/core
     - Yoga
-<<<<<<< HEAD
-  - RNScreens (3.24.0):
-=======
   - RNScreens (3.27.0):
     - RCT-Folly (= 2021.07.22.00)
->>>>>>> 47f0b1ec
     - React-Core
   - RNShare (9.4.1):
     - React-Core
@@ -671,69 +595,40 @@
   - RNZipArchive/Core (6.1.0):
     - React-Core
     - SSZipArchive (~> 2.2)
-  - SocketRocket (0.7.0)
+  - SocketRocket (0.6.1)
   - SSZipArchive (2.4.3)
   - TouchID (4.4.1):
     - React
   - Yoga (1.14.0)
-<<<<<<< HEAD
-  - YogaKit (1.18.1):
-    - Yoga (~> 1.14)
   - ZXingObjC (3.6.9):
     - ZXingObjC/All (= 3.6.9)
   - ZXingObjC/All (3.6.9)
-=======
-  - ZXingObjC (3.6.5):
-    - ZXingObjC/All (= 3.6.5)
-  - ZXingObjC/All (3.6.5)
->>>>>>> 47f0b1ec
 
 DEPENDENCIES:
   - boost (from `../node_modules/react-native/third-party-podspecs/boost.podspec`)
   - DoubleConversion (from `../node_modules/react-native/third-party-podspecs/DoubleConversion.podspec`)
   - FBLazyVector (from `../node_modules/react-native/Libraries/FBLazyVector`)
   - FBReactNativeSpec (from `../node_modules/react-native/React/FBReactNativeSpec`)
-<<<<<<< HEAD
-  - Flipper (= 0.182.0)
-=======
-  - Flipper (= 0.233.0)
->>>>>>> 47f0b1ec
+  - Flipper (= 0.203.0)
   - Flipper-Boost-iOSX (= 1.76.0.1.11)
   - Flipper-DoubleConversion (= 3.2.0.1)
   - Flipper-Fmt (= 7.1.7)
   - Flipper-Folly (= 2.6.10)
   - Flipper-Glog (= 0.5.0.5)
   - Flipper-PeerTalk (= 0.0.4)
-<<<<<<< HEAD
-  - FlipperKit (= 0.182.0)
-  - FlipperKit/Core (= 0.182.0)
-  - FlipperKit/CppBridge (= 0.182.0)
-  - FlipperKit/FBCxxFollyDynamicConvert (= 0.182.0)
-  - FlipperKit/FBDefines (= 0.182.0)
-  - FlipperKit/FKPortForwarding (= 0.182.0)
-  - FlipperKit/FlipperKitHighlightOverlay (= 0.182.0)
-  - FlipperKit/FlipperKitLayoutPlugin (= 0.182.0)
-  - FlipperKit/FlipperKitLayoutTextSearchable (= 0.182.0)
-  - FlipperKit/FlipperKitNetworkPlugin (= 0.182.0)
-  - FlipperKit/FlipperKitReactPlugin (= 0.182.0)
-  - FlipperKit/FlipperKitUserDefaultsPlugin (= 0.182.0)
-  - FlipperKit/SKIOSNetworkPlugin (= 0.182.0)
-=======
-  - Flipper-RSocket (= 1.4.3)
-  - FlipperKit (= 0.233.0)
-  - FlipperKit/Core (= 0.233.0)
-  - FlipperKit/CppBridge (= 0.233.0)
-  - FlipperKit/FBCxxFollyDynamicConvert (= 0.233.0)
-  - FlipperKit/FBDefines (= 0.233.0)
-  - FlipperKit/FKPortForwarding (= 0.233.0)
-  - FlipperKit/FlipperKitHighlightOverlay (= 0.233.0)
-  - FlipperKit/FlipperKitLayoutPlugin (= 0.233.0)
-  - FlipperKit/FlipperKitLayoutTextSearchable (= 0.233.0)
-  - FlipperKit/FlipperKitNetworkPlugin (= 0.233.0)
-  - FlipperKit/FlipperKitReactPlugin (= 0.233.0)
-  - FlipperKit/FlipperKitUserDefaultsPlugin (= 0.233.0)
-  - FlipperKit/SKIOSNetworkPlugin (= 0.233.0)
->>>>>>> 47f0b1ec
+  - FlipperKit (= 0.203.0)
+  - FlipperKit/Core (= 0.203.0)
+  - FlipperKit/CppBridge (= 0.203.0)
+  - FlipperKit/FBCxxFollyDynamicConvert (= 0.203.0)
+  - FlipperKit/FBDefines (= 0.203.0)
+  - FlipperKit/FKPortForwarding (= 0.203.0)
+  - FlipperKit/FlipperKitHighlightOverlay (= 0.203.0)
+  - FlipperKit/FlipperKitLayoutPlugin (= 0.203.0)
+  - FlipperKit/FlipperKitLayoutTextSearchable (= 0.203.0)
+  - FlipperKit/FlipperKitNetworkPlugin (= 0.203.0)
+  - FlipperKit/FlipperKitReactPlugin (= 0.203.0)
+  - FlipperKit/FlipperKitUserDefaultsPlugin (= 0.203.0)
+  - FlipperKit/SKIOSNetworkPlugin (= 0.203.0)
   - glog (from `../node_modules/react-native/third-party-podspecs/glog.podspec`)
   - hermes-engine (from `../node_modules/react-native/sdks/hermes-engine/hermes-engine.podspec`)
   - libevent (~> 2.1.12)
@@ -985,33 +880,22 @@
   boost: 57d2868c099736d80fcd648bf211b4431e51a558
   CocoaAsyncSocket: 065fd1e645c7abab64f7a6a2007a48038fdc6a99
   DoubleConversion: 5189b271737e1565bdce30deb4a08d647e3f5f54
-<<<<<<< HEAD
   FBLazyVector: 5d4a3b7f411219a45a6d952f77d2c0a6c9989da5
   FBReactNativeSpec: 3fc2d478e1c4b08276f9dd9128f80ec6d5d85c1f
-  Flipper: 6edb735e6c3e332975d1b17956bcc584eccf5818
-=======
-  FBLazyVector: a89a0525bc7ca174675045c2b492b5280d5a2470
-  FBReactNativeSpec: 7714e6bc1e9ea23df6c4cb42f0b2fd9c6a3a559c
-  Flipper: 78cb4b9cf280b4ad4230a4f3b5c21ff657f3c147
->>>>>>> 47f0b1ec
+  Flipper: c70899db07015da7ec9025f29463a997a0184d01
   Flipper-Boost-iOSX: fd1e2b8cbef7e662a122412d7ac5f5bea715403c
   Flipper-DoubleConversion: 2dc99b02f658daf147069aad9dbd29d8feb06d30
   Flipper-Fmt: 60cbdd92fc254826e61d669a5d87ef7015396a9b
   Flipper-Folly: 584845625005ff068a6ebf41f857f468decd26b3
   Flipper-Glog: 70c50ce58ddaf67dc35180db05f191692570f446
   Flipper-PeerTalk: 116d8f857dc6ef55c7a5a75ea3ceaafe878aadc9
-<<<<<<< HEAD
-  FlipperKit: 2efad7007d6745a3f95e4034d547be637f89d3f6
-=======
-  Flipper-RSocket: d9d9ade67cbecf6ac10730304bf5607266dd2541
-  FlipperKit: 825a05d0e628a8533599bff069d8325c0c577b27
->>>>>>> 47f0b1ec
+  FlipperKit: 2bd3b69628fedcbdc66766d0dac0a8abd2de5f8f
   fmt: ff9d55029c625d3757ed641535fd4a75fedc7ce9
   glog: 04b94705f318337d7ead9e6d17c019bd9b1f6b1b
   hermes-engine: 81191603c4eaa01f5e4ae5737a9efcf64756c7b2
   libevent: 4049cae6c81cdb3654a443be001fb9bdceff7913
-  lottie-ios: 809ecf2d460ed650a6aed7aa88b2ec45fab4779c
-  lottie-react-native: 3d6f1b0db1fd9e18b92af1fbfbf67037611bae67
+  lottie-ios: 8f97d3271e155c2d688875c29cd3c74908aef5f8
+  lottie-react-native: 8f9d4be452e23f6e5ca0fdc11669dc99ab52be81
   MMKV: 5a07930c70c70b86cd87761a42c8f3836fb681d7
   MMKVCore: e50135dbd33235b6ab390635991bab437ab873c0
   nodejs-mobile-react-native: e35e7ed7ecfca168f168983e9557f1c5278d864b
@@ -1032,20 +916,17 @@
   React-jsinspector: aaed4cf551c4a1c98092436518c2d267b13a673f
   React-logger: da1ebe05ae06eb6db4b162202faeafac4b435e77
   react-native-biometrics: 352e5a794bfffc46a0c86725ea7dc62deb085bdc
-<<<<<<< HEAD
-  react-native-blur: 50c9feabacbc5f49b61337ebc32192c6be7ec3c3
-  react-native-document-picker: 495c444c0c773c6e83a5d91165890ecb1c0a399a
-  react-native-flipper: 5d8dcbcb905a7e8076c9a61a3709944c23cf48ee
-  react-native-image-picker: db60857e03d63721f19b6f4027de20429ddd9cba
-  react-native-keep-awake: caee3ff89eaa21dfe29010f0d143566874a04441
-  react-native-ldk: e31bd28e7e29fb4dd99b86bceed14025f8bf53eb
-  react-native-libsodium: 2834a805c906aef4b7609019bcc87e7d9eb86b23
-  react-native-mmkv: dea675cf9697ad35940f1687e98e133e1358ef9f
-  react-native-netinfo: 22c082970cbd99071a4e5aa7a612ac20d66b08f0
+  react-native-blur: cfdad7b3c01d725ab62a8a729f42ea463998afa2
+  react-native-flipper: 9c1957af24b76493ba74f46d000a5c1d485e7731
+  react-native-image-picker: 2e2e82aba9b6a91a7c78f7d9afde341a2659c7b8
+  react-native-keep-awake: ad1d67f617756b139536977a0bf06b27cec0714a
+  react-native-ldk: fc83520c891e58888c8f975a02ed394a4c4e1c36
+  react-native-mmkv: 9ae7ca3977e8ef48dbf7f066974eb844c20b5fd7
+  react-native-netinfo: b16b9df4de3ae252984ca7a18097a3d30d27ba21
   react-native-randombytes: 421f1c7d48c0af8dbcd471b0324393ebf8fe7846
   react-native-restart: 7595693413fe3ca15893702f2c8306c62a708162
-  react-native-safe-area-context: f5549f36508b1b7497434baa0cd97d7e470920d4
-  react-native-skia: d0b0aab6bb1f146eb6f379fb671b719deabd20fb
+  react-native-safe-area-context: 2cd91d532de12acdb0a9cbc8d43ac72a8e4c897c
+  react-native-skia: f4d52c69fd3534143365287d03db35270d7b09b7
   react-native-tcp-socket: c1b7297619616b4c9caae6889bcb0aba78086989
   React-NativeModulesApple: edb5ace14f73f4969df6e7b1f3e41bef0012740f
   React-perflogger: 496a1a3dc6737f964107cb3ddae7f9e265ddda58
@@ -1064,42 +945,11 @@
   React-runtimescheduler: 4941cc1b3cf08b792fbf666342c9fc95f1969035
   React-utils: b79f2411931f9d3ea5781404dcbb2fa8a837e13a
   ReactCommon: 4b2bdcb50a3543e1c2b2849ad44533686610826d
-  ReactNativeCameraKit: 5c9b3d2366199b6d6d4a1a72c13d78fff7296332
-  RNCClipboard: 3f0451a8100393908bea5c5c5b16f96d45f30bfc
-  RNDeviceInfo: 475a4c447168d0ad4c807e48ef5e0963a0f4eb1b
-  RNExitApp: c4e052df2568b43bec8a37c7cd61194d4cfee2c3
-=======
-  react-native-blur: cfdad7b3c01d725ab62a8a729f42ea463998afa2
-  react-native-flipper: 9c1957af24b76493ba74f46d000a5c1d485e7731
-  react-native-image-picker: 2e2e82aba9b6a91a7c78f7d9afde341a2659c7b8
-  react-native-keep-awake: ad1d67f617756b139536977a0bf06b27cec0714a
-  react-native-ldk: fc83520c891e58888c8f975a02ed394a4c4e1c36
-  react-native-mmkv: 9ae7ca3977e8ef48dbf7f066974eb844c20b5fd7
-  react-native-netinfo: b16b9df4de3ae252984ca7a18097a3d30d27ba21
-  react-native-randombytes: 421f1c7d48c0af8dbcd471b0324393ebf8fe7846
-  react-native-restart: 7595693413fe3ca15893702f2c8306c62a708162
-  react-native-safe-area-context: 2cd91d532de12acdb0a9cbc8d43ac72a8e4c897c
-  react-native-skia: 588e058a8fe35b8da0b3c7996aa7fe0ee088035b
-  react-native-tcp-socket: c1b7297619616b4c9caae6889bcb0aba78086989
-  React-perflogger: 2d505bbe298e3b7bacdd9e542b15535be07220f6
-  React-RCTActionSheet: 0e96e4560bd733c9b37efbf68f5b1a47615892fb
-  React-RCTAnimation: fd138e26f120371c87e406745a27535e2c8a04ef
-  React-RCTAppDelegate: 4a9fd1230a98dc3d4382f8a934dc9f50834d8335
-  React-RCTBlob: 38a7185f06a0ce8153a023e63b406a28d67b955d
-  React-RCTImage: 92b0966e7c1cadda889e961c474397ad5180e194
-  React-RCTLinking: b80f8d0c6e94c54294b0048def51f57eaa9a27af
-  React-RCTNetwork: 491b0c65ac22edbd6695d12d084b4943103b009b
-  React-RCTSettings: 97af3e8abe0023349ec015910df3bda1a0380117
-  React-RCTText: 33c85753bd714d527d2ae538dc56ec24c6783d84
-  React-RCTVibration: 08f132cad9896458776f37c112e71d60aef1c6ae
-  React-runtimeexecutor: c5c89f8f543842dd864b63ded1b0bbb9c9445328
-  ReactCommon: dbfbe2f7f3c5ce4ce44f43f2fd0d5950d1eb67c5
-  ReactNativeCameraKit: 32e04877e57e0eeab26e45817e3fd532e7d302fb
+  ReactNativeCameraKit: d95d3e19c514526a234d9f93c6db7e7f10eef9ea
   RNCAsyncStorage: 3a8f7145d17cdd9f88e7b77666c94a09e4f759c8
   RNCClipboard: d77213bfa269013bf4b857b7a9ca37ee062d8ef1
   RNDeviceInfo: bf8a32acbcb875f568217285d1793b0e8588c974
   RNExitApp: 00036cabe7bacbb413d276d5520bf74ba39afa6a
->>>>>>> 47f0b1ec
   RNFS: 4ac0f0ea233904cb798630b3c077808c06931688
   RNGestureHandler: 6e46dde1f87e5f018a54fe5d40cd0e0b942b49ee
   RNKeychain: a65256b6ca6ba6976132cc4124b238a5b13b3d9c
@@ -1108,35 +958,18 @@
   RNQrGenerator: 90461ba3ca88c1d38ef73da50fade35d9648215d
   RNQuickAction: 6d404a869dc872cde841ad3147416a670d13fa93
   RNRate: ef3bcff84f39bb1d1e41c5593d3eea4aab2bd73a
-<<<<<<< HEAD
-  RNReactNativeHapticFeedback: 1e3efeca9628ff9876ee7cdd9edec1b336913f8c
-  RNReanimated: 726395a2fa2f04cea340274ba57a4e659bc0d9c1
-  RNScreens: b21dc57dfa2b710c30ec600786a3fc223b1b92e7
-  RNShare: d82e10f6b7677f4b0048c23709bd04098d5aee6c
-  RNSVG: d7d7bc8229af3842c9cfc3a723c815a52cdd1105
-  RNZipArchive: 68a0c6db4b1c103f846f1559622050df254a3ade
+  RNReactNativeHapticFeedback: ec56a5f81c3941206fd85625fa669ffc7b4545f9
+  RNReanimated: ab2e96c6d5591c3dfbb38a464f54c8d17fb34a87
+  RNScreens: 3c2d122f5e08c192e254c510b212306da97d2581
+  RNShare: 32e97adc8d8c97d4a26bcdd3c45516882184f8b6
+  RNSVG: d00c8f91c3cbf6d476451313a18f04d220d4f396
+  RNZipArchive: ef9451b849c45a29509bf44e65b788829ab07801
   SocketRocket: f32cd54efbe0f095c4d7594881e52619cfe80b17
   SSZipArchive: fe6a26b2a54d5a0890f2567b5cc6de5caa600aef
   TouchID: ba4c656d849cceabc2e4eef722dea5e55959ecf4
   Yoga: 3efc43e0d48686ce2e8c60f99d4e6bd349aff981
-  YogaKit: f782866e155069a2cca2517aafea43200b01fd5a
   ZXingObjC: 8898711ab495761b2dbbdec76d90164a6d7e14c5
 
-PODFILE CHECKSUM: cf6332fd1adc6afe5176032f8ddfb72684376530
-=======
-  RNReactNativeHapticFeedback: ec56a5f81c3941206fd85625fa669ffc7b4545f9
-  RNReanimated: be07c7ae209074d0e8a84cf38b7909457ac59a32
-  RNScreens: 3c2d122f5e08c192e254c510b212306da97d2581
-  RNShare: 32e97adc8d8c97d4a26bcdd3c45516882184f8b6
-  RNSVG: d00c8f91c3cbf6d476451313a18f04d220d4f396
-  RNZipArchive: ef9451b849c45a29509bf44e65b788829ab07801
-  SocketRocket: abac6f5de4d4d62d24e11868d7a2f427e0ef940d
-  SSZipArchive: fe6a26b2a54d5a0890f2567b5cc6de5caa600aef
-  TouchID: ba4c656d849cceabc2e4eef722dea5e55959ecf4
-  Yoga: d56980c8914db0b51692f55533409e844b66133c
-  ZXingObjC: fdbb269f25dd2032da343e06f10224d62f537bdb
-
-PODFILE CHECKSUM: c4a6f53ac79176cc0bc924216d96891568914d79
->>>>>>> 47f0b1ec
+PODFILE CHECKSUM: b01d3271ab99feb247ef10569ea8ace3cf7254ec
 
 COCOAPODS: 1.12.1