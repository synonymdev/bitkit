// !$*UTF8*$!
{
	archiveVersion = 1;
	classes = {
	};
	objectVersion = 54;
	objects = {

/* Begin PBXBuildFile section */
		13B07FBF1A68108700A75B9A /* Images.xcassets in Resources */ = {isa = PBXBuildFile; fileRef = 13B07FB51A68108700A75B9A /* Images.xcassets */; };
		17074219BB5847259EAFC7A6 /* InterTight-Black.ttf in Resources */ = {isa = PBXBuildFile; fileRef = 3815D562618543E7A9BC191E /* InterTight-Black.ttf */; };
		57072143CA0F49089AE64F61 /* InterTight-ExtraBold.ttf in Resources */ = {isa = PBXBuildFile; fileRef = A223BA795CEB4CB2B344FBAF /* InterTight-ExtraBold.ttf */; };
		6711B72BD41F536040AAF809 /* libPods-bitkit.a in Frameworks */ = {isa = PBXBuildFile; fileRef = 8ECD55E4C0D7078E774F0E43 /* libPods-bitkit.a */; };
		6980B602E6DC4429841BE5EE /* InterTight-Medium.ttf in Resources */ = {isa = PBXBuildFile; fileRef = D67AECF5F543462F90EC89AD /* InterTight-Medium.ttf */; };
		761780ED2CA45674006654EE /* AppDelegate.swift in Sources */ = {isa = PBXBuildFile; fileRef = 761780EC2CA45674006654EE /* AppDelegate.swift */; };
		81AB9BB82411601600AC10FF /* LaunchScreen.storyboard in Resources */ = {isa = PBXBuildFile; fileRef = 81AB9BB72411601600AC10FF /* LaunchScreen.storyboard */; };
		8BD8301E3A1B44DDA3C8A10D /* Damion-Regular.ttf in Resources */ = {isa = PBXBuildFile; fileRef = DEC74C5375A34FFCAEBA0781 /* Damion-Regular.ttf */; };
		925570EA7B1D43CC8AD07B91 /* InterTight-Bold.ttf in Resources */ = {isa = PBXBuildFile; fileRef = CA37793F82F144678099A00D /* InterTight-Bold.ttf */; };
		9952E811473D46FB9003A56D /* InterTight-SemiBold.ttf in Resources */ = {isa = PBXBuildFile; fileRef = 50A8DA09F2974D05A3C58E87 /* InterTight-SemiBold.ttf */; };
		B3BE07A9843E4B7DA375B877 /* InterTight-Regular.ttf in Resources */ = {isa = PBXBuildFile; fileRef = 79DFAC55B0D745DE815EC2E0 /* InterTight-Regular.ttf */; };
		E2F35FC226645CE623C61C03 /* PrivacyInfo.xcprivacy in Resources */ = {isa = PBXBuildFile; fileRef = 919FE2A2B4A7605C9F606896 /* PrivacyInfo.xcprivacy */; };
/* End PBXBuildFile section */

/* Begin PBXFileReference section */
		13B07F961A680F5B00A75B9A /* bitkit.app */ = {isa = PBXFileReference; explicitFileType = wrapper.application; includeInIndex = 0; path = bitkit.app; sourceTree = BUILT_PRODUCTS_DIR; };
		13B07FB51A68108700A75B9A /* Images.xcassets */ = {isa = PBXFileReference; lastKnownFileType = folder.assetcatalog; name = Images.xcassets; path = bitkit/Images.xcassets; sourceTree = "<group>"; };
		13B07FB61A68108700A75B9A /* Info.plist */ = {isa = PBXFileReference; fileEncoding = 4; lastKnownFileType = text.plist.xml; name = Info.plist; path = bitkit/Info.plist; sourceTree = "<group>"; };
		13B07FB81A68108700A75B9A /* PrivacyInfo.xcprivacy */ = {isa = PBXFileReference; fileEncoding = 4; lastKnownFileType = text.plist.xml; name = PrivacyInfo.xcprivacy; path = bitkit/PrivacyInfo.xcprivacy; sourceTree = "<group>"; };
		2D66F4DEE1177412ECD1A559 /* Pods-bitkit.release.xcconfig */ = {isa = PBXFileReference; includeInIndex = 1; lastKnownFileType = text.xcconfig; name = "Pods-bitkit.release.xcconfig"; path = "Target Support Files/Pods-bitkit/Pods-bitkit.release.xcconfig"; sourceTree = "<group>"; };
		3815D562618543E7A9BC191E /* InterTight-Black.ttf */ = {isa = PBXFileReference; explicitFileType = undefined; fileEncoding = 9; includeInIndex = 0; lastKnownFileType = unknown; name = "InterTight-Black.ttf"; path = "../src/assets/fonts/InterTight-Black.ttf"; sourceTree = "<group>"; };
		50A8DA09F2974D05A3C58E87 /* InterTight-SemiBold.ttf */ = {isa = PBXFileReference; explicitFileType = undefined; fileEncoding = 9; includeInIndex = 0; lastKnownFileType = unknown; name = "InterTight-SemiBold.ttf"; path = "../src/assets/fonts/InterTight-SemiBold.ttf"; sourceTree = "<group>"; };
		581FDAF07823820A019D5CC7 /* Pods-bitkit.debug.xcconfig */ = {isa = PBXFileReference; includeInIndex = 1; lastKnownFileType = text.xcconfig; name = "Pods-bitkit.debug.xcconfig"; path = "Target Support Files/Pods-bitkit/Pods-bitkit.debug.xcconfig"; sourceTree = "<group>"; };
		761780EC2CA45674006654EE /* AppDelegate.swift */ = {isa = PBXFileReference; lastKnownFileType = sourcecode.swift; name = AppDelegate.swift; path = bitkit/AppDelegate.swift; sourceTree = "<group>"; };
		79DFAC55B0D745DE815EC2E0 /* InterTight-Regular.ttf */ = {isa = PBXFileReference; explicitFileType = undefined; fileEncoding = 9; includeInIndex = 0; lastKnownFileType = unknown; name = "InterTight-Regular.ttf"; path = "../src/assets/fonts/InterTight-Regular.ttf"; sourceTree = "<group>"; };
		81AB9BB72411601600AC10FF /* LaunchScreen.storyboard */ = {isa = PBXFileReference; fileEncoding = 4; lastKnownFileType = file.storyboard; name = LaunchScreen.storyboard; path = bitkit/LaunchScreen.storyboard; sourceTree = "<group>"; };
		8ECD55E4C0D7078E774F0E43 /* libPods-bitkit.a */ = {isa = PBXFileReference; explicitFileType = archive.ar; includeInIndex = 0; path = "libPods-bitkit.a"; sourceTree = BUILT_PRODUCTS_DIR; };
		919FE2A2B4A7605C9F606896 /* PrivacyInfo.xcprivacy */ = {isa = PBXFileReference; includeInIndex = 1; lastKnownFileType = text.xml; name = PrivacyInfo.xcprivacy; path = bitkit/PrivacyInfo.xcprivacy; sourceTree = "<group>"; };
		A223BA795CEB4CB2B344FBAF /* InterTight-ExtraBold.ttf */ = {isa = PBXFileReference; explicitFileType = undefined; fileEncoding = 9; includeInIndex = 0; lastKnownFileType = unknown; name = "InterTight-ExtraBold.ttf"; path = "../src/assets/fonts/InterTight-ExtraBold.ttf"; sourceTree = "<group>"; };
		CA37793F82F144678099A00D /* InterTight-Bold.ttf */ = {isa = PBXFileReference; explicitFileType = undefined; fileEncoding = 9; includeInIndex = 0; lastKnownFileType = unknown; name = "InterTight-Bold.ttf"; path = "../src/assets/fonts/InterTight-Bold.ttf"; sourceTree = "<group>"; };
		D67AECF5F543462F90EC89AD /* InterTight-Medium.ttf */ = {isa = PBXFileReference; explicitFileType = undefined; fileEncoding = 9; includeInIndex = 0; lastKnownFileType = unknown; name = "InterTight-Medium.ttf"; path = "../src/assets/fonts/InterTight-Medium.ttf"; sourceTree = "<group>"; };
		DEC74C5375A34FFCAEBA0781 /* Damion-Regular.ttf */ = {isa = PBXFileReference; explicitFileType = undefined; fileEncoding = 9; includeInIndex = 0; lastKnownFileType = unknown; name = "Damion-Regular.ttf"; path = "../src/assets/fonts/Damion-Regular.ttf"; sourceTree = "<group>"; };
		ED297162215061F000B7C4FE /* JavaScriptCore.framework */ = {isa = PBXFileReference; lastKnownFileType = wrapper.framework; name = JavaScriptCore.framework; path = System/Library/Frameworks/JavaScriptCore.framework; sourceTree = SDKROOT; };
/* End PBXFileReference section */

/* Begin PBXFrameworksBuildPhase section */
		13B07F8C1A680F5B00A75B9A /* Frameworks */ = {
			isa = PBXFrameworksBuildPhase;
			buildActionMask = 2147483647;
			files = (
				6711B72BD41F536040AAF809 /* libPods-bitkit.a in Frameworks */,
			);
			runOnlyForDeploymentPostprocessing = 0;
		};
/* End PBXFrameworksBuildPhase section */

/* Begin PBXGroup section */
		13B07FAE1A68108700A75B9A /* bitkit */ = {
			isa = PBXGroup;
			children = (
				13B07FB51A68108700A75B9A /* Images.xcassets */,
				761780EC2CA45674006654EE /* AppDelegate.swift */,
				13B07FB61A68108700A75B9A /* Info.plist */,
				81AB9BB72411601600AC10FF /* LaunchScreen.storyboard */,
				13B07FB81A68108700A75B9A /* PrivacyInfo.xcprivacy */,
				919FE2A2B4A7605C9F606896 /* PrivacyInfo.xcprivacy */,
			);
			name = bitkit;
			sourceTree = "<group>";
		};
		2D16E6871FA4F8E400B85C8A /* Frameworks */ = {
			isa = PBXGroup;
			children = (
				ED297162215061F000B7C4FE /* JavaScriptCore.framework */,
				8ECD55E4C0D7078E774F0E43 /* libPods-bitkit.a */,
			);
			name = Frameworks;
			sourceTree = "<group>";
		};
		77BFF90929C3932F000E7921 /* fonts */ = {
			isa = PBXGroup;
			children = (
			);
			name = fonts;
			path = ../src/assets/fonts;
			sourceTree = "<group>";
		};
		832341AE1AAA6A7D00B99B32 /* Libraries */ = {
			isa = PBXGroup;
			children = (
			);
			name = Libraries;
			sourceTree = "<group>";
		};
		83CBB9F61A601CBA00E9B192 = {
			isa = PBXGroup;
			children = (
				77BFF90929C3932F000E7921 /* fonts */,
				13B07FAE1A68108700A75B9A /* bitkit */,
				832341AE1AAA6A7D00B99B32 /* Libraries */,
				83CBBA001A601CBA00E9B192 /* Products */,
				2D16E6871FA4F8E400B85C8A /* Frameworks */,
				BBD78D7AC51CEA395F1C20DB /* Pods */,
				ABDF0989A32947C490AA709C /* Resources */,
			);
			indentWidth = 2;
			sourceTree = "<group>";
			tabWidth = 2;
			usesTabs = 0;
		};
		83CBBA001A601CBA00E9B192 /* Products */ = {
			isa = PBXGroup;
			children = (
				13B07F961A680F5B00A75B9A /* bitkit.app */,
			);
			name = Products;
			sourceTree = "<group>";
		};
		ABDF0989A32947C490AA709C /* Resources */ = {
			isa = PBXGroup;
			children = (
				DEC74C5375A34FFCAEBA0781 /* Damion-Regular.ttf */,
				3815D562618543E7A9BC191E /* InterTight-Black.ttf */,
				CA37793F82F144678099A00D /* InterTight-Bold.ttf */,
				A223BA795CEB4CB2B344FBAF /* InterTight-ExtraBold.ttf */,
				D67AECF5F543462F90EC89AD /* InterTight-Medium.ttf */,
				79DFAC55B0D745DE815EC2E0 /* InterTight-Regular.ttf */,
				50A8DA09F2974D05A3C58E87 /* InterTight-SemiBold.ttf */,
			);
			name = Resources;
			sourceTree = "<group>";
		};
		BBD78D7AC51CEA395F1C20DB /* Pods */ = {
			isa = PBXGroup;
			children = (
				581FDAF07823820A019D5CC7 /* Pods-bitkit.debug.xcconfig */,
				2D66F4DEE1177412ECD1A559 /* Pods-bitkit.release.xcconfig */,
			);
			path = Pods;
			sourceTree = "<group>";
		};
/* End PBXGroup section */

/* Begin PBXNativeTarget section */
		13B07F861A680F5B00A75B9A /* bitkit */ = {
			isa = PBXNativeTarget;
			buildConfigurationList = 13B07F931A680F5B00A75B9A /* Build configuration list for PBXNativeTarget "bitkit" */;
			buildPhases = (
				4A704124906508F4238F0403 /* [CP] Check Pods Manifest.lock */,
				1B056C2CD201F7F3E7155066 /* [CP] Embed Pods Frameworks */,
				13B07F871A680F5B00A75B9A /* Sources */,
				13B07F8C1A680F5B00A75B9A /* Frameworks */,
				13B07F8E1A680F5B00A75B9A /* Resources */,
				00DD1BFF1BD5951E006B06BC /* Bundle React Native code and images */,
				93C89E86D39997036A57DDDB /* [CP] Copy Pods Resources */,
			);
			buildRules = (
			);
			dependencies = (
			);
			name = bitkit;
			productName = bitkit;
			productReference = 13B07F961A680F5B00A75B9A /* bitkit.app */;
			productType = "com.apple.product-type.application";
		};
/* End PBXNativeTarget section */

/* Begin PBXProject section */
		83CBB9F71A601CBA00E9B192 /* Project object */ = {
			isa = PBXProject;
			attributes = {
				LastUpgradeCheck = 1400;
				TargetAttributes = {
					13B07F861A680F5B00A75B9A = {
						LastSwiftMigration = 1120;
					};
				};
			};
			buildConfigurationList = 83CBB9FA1A601CBA00E9B192 /* Build configuration list for PBXProject "bitkit" */;
			compatibilityVersion = "Xcode 12.0";
			developmentRegion = en;
			hasScannedForEncodings = 0;
			knownRegions = (
				en,
				Base,
			);
			mainGroup = 83CBB9F61A601CBA00E9B192;
			productRefGroup = 83CBBA001A601CBA00E9B192 /* Products */;
			projectDirPath = "";
			projectRoot = "";
			targets = (
				13B07F861A680F5B00A75B9A /* bitkit */,
			);
		};
/* End PBXProject section */

/* Begin PBXResourcesBuildPhase section */
		13B07F8E1A680F5B00A75B9A /* Resources */ = {
			isa = PBXResourcesBuildPhase;
			buildActionMask = 2147483647;
			files = (
				81AB9BB82411601600AC10FF /* LaunchScreen.storyboard in Resources */,
				13B07FBF1A68108700A75B9A /* Images.xcassets in Resources */,
				8BD8301E3A1B44DDA3C8A10D /* Damion-Regular.ttf in Resources */,
				17074219BB5847259EAFC7A6 /* InterTight-Black.ttf in Resources */,
				925570EA7B1D43CC8AD07B91 /* InterTight-Bold.ttf in Resources */,
				57072143CA0F49089AE64F61 /* InterTight-ExtraBold.ttf in Resources */,
				6980B602E6DC4429841BE5EE /* InterTight-Medium.ttf in Resources */,
				B3BE07A9843E4B7DA375B877 /* InterTight-Regular.ttf in Resources */,
				9952E811473D46FB9003A56D /* InterTight-SemiBold.ttf in Resources */,
				E2F35FC226645CE623C61C03 /* PrivacyInfo.xcprivacy in Resources */,
			);
			runOnlyForDeploymentPostprocessing = 0;
		};
/* End PBXResourcesBuildPhase section */

/* Begin PBXShellScriptBuildPhase section */
		00DD1BFF1BD5951E006B06BC /* Bundle React Native code and images */ = {
			isa = PBXShellScriptBuildPhase;
			buildActionMask = 2147483647;
			files = (
			);
			inputPaths = (
				"$(SRCROOT)/.xcode.env.local",
				"$(SRCROOT)/.xcode.env",
			);
			name = "Bundle React Native code and images";
			outputPaths = (
			);
			runOnlyForDeploymentPostprocessing = 0;
			shellPath = /bin/sh;
			shellScript = "set -e\n\nWITH_ENVIRONMENT=\"$REACT_NATIVE_PATH/scripts/xcode/with-environment.sh\"\nREACT_NATIVE_XCODE=\"$REACT_NATIVE_PATH/scripts/react-native-xcode.sh\"\n\n/bin/sh -c \"$WITH_ENVIRONMENT $REACT_NATIVE_XCODE\"\n";
		};
		1B056C2CD201F7F3E7155066 /* [CP] Embed Pods Frameworks */ = {
			isa = PBXShellScriptBuildPhase;
			buildActionMask = 2147483647;
			files = (
			);
			inputFileListPaths = (
				"${PODS_ROOT}/Target Support Files/Pods-bitkit/Pods-bitkit-frameworks-${CONFIGURATION}-input-files.xcfilelist",
			);
			inputPaths = (
			);
			name = "[CP] Embed Pods Frameworks";
			outputFileListPaths = (
				"${PODS_ROOT}/Target Support Files/Pods-bitkit/Pods-bitkit-frameworks-${CONFIGURATION}-output-files.xcfilelist",
			);
			outputPaths = (
			);
			runOnlyForDeploymentPostprocessing = 0;
			shellPath = /bin/sh;
			shellScript = "\"${PODS_ROOT}/Target Support Files/Pods-bitkit/Pods-bitkit-frameworks.sh\"\n";
			showEnvVarsInLog = 0;
		};
		4A704124906508F4238F0403 /* [CP] Check Pods Manifest.lock */ = {
			isa = PBXShellScriptBuildPhase;
			buildActionMask = 2147483647;
			files = (
			);
			inputFileListPaths = (
			);
			inputPaths = (
				"${PODS_PODFILE_DIR_PATH}/Podfile.lock",
				"${PODS_ROOT}/Manifest.lock",
			);
			name = "[CP] Check Pods Manifest.lock";
			outputFileListPaths = (
			);
			outputPaths = (
				"$(DERIVED_FILE_DIR)/Pods-bitkit-checkManifestLockResult.txt",
			);
			runOnlyForDeploymentPostprocessing = 0;
			shellPath = /bin/sh;
			shellScript = "diff \"${PODS_PODFILE_DIR_PATH}/Podfile.lock\" \"${PODS_ROOT}/Manifest.lock\" > /dev/null\nif [ $? != 0 ] ; then\n    # print error to STDERR\n    echo \"error: The sandbox is not in sync with the Podfile.lock. Run 'pod install' or update your CocoaPods installation.\" >&2\n    exit 1\nfi\n# This output is used by Xcode 'outputs' to avoid re-running this script phase.\necho \"SUCCESS\" > \"${SCRIPT_OUTPUT_FILE_0}\"\n";
			showEnvVarsInLog = 0;
		};
		93C89E86D39997036A57DDDB /* [CP] Copy Pods Resources */ = {
			isa = PBXShellScriptBuildPhase;
			buildActionMask = 2147483647;
			files = (
			);
			inputFileListPaths = (
				"${PODS_ROOT}/Target Support Files/Pods-bitkit/Pods-bitkit-resources-${CONFIGURATION}-input-files.xcfilelist",
			);
			inputPaths = (
			);
			name = "[CP] Copy Pods Resources";
			outputFileListPaths = (
				"${PODS_ROOT}/Target Support Files/Pods-bitkit/Pods-bitkit-resources-${CONFIGURATION}-output-files.xcfilelist",
			);
			outputPaths = (
			);
			runOnlyForDeploymentPostprocessing = 0;
			shellPath = /bin/sh;
			shellScript = "\"${PODS_ROOT}/Target Support Files/Pods-bitkit/Pods-bitkit-resources.sh\"\n";
			showEnvVarsInLog = 0;
		};
/* End PBXShellScriptBuildPhase section */

/* Begin PBXSourcesBuildPhase section */
		13B07F871A680F5B00A75B9A /* Sources */ = {
			isa = PBXSourcesBuildPhase;
			buildActionMask = 2147483647;
			files = (
				761780ED2CA45674006654EE /* AppDelegate.swift in Sources */,
			);
			runOnlyForDeploymentPostprocessing = 0;
		};
/* End PBXSourcesBuildPhase section */

/* Begin XCBuildConfiguration section */
		13B07F941A680F5B00A75B9A /* Debug */ = {
			isa = XCBuildConfiguration;
			baseConfigurationReference = 581FDAF07823820A019D5CC7 /* Pods-bitkit.debug.xcconfig */;
			buildSettings = {
				ASSETCATALOG_COMPILER_APPICON_NAME = AppIconOrange;
				ASSETCATALOG_COMPILER_INCLUDE_ALL_APPICON_ASSETS = YES;
				CLANG_ENABLE_MODULES = YES;
<<<<<<< HEAD
				CURRENT_PROJECT_VERSION = 154;
=======
				CURRENT_PROJECT_VERSION = 153;
>>>>>>> d3cd2a13
				DEVELOPMENT_TEAM = KYH47R284B;
				ENABLE_BITCODE = NO;
				INFOPLIST_FILE = bitkit/Info.plist;
				INFOPLIST_KEY_CFBundleDisplayName = Bitkit;
				INFOPLIST_KEY_LSApplicationCategoryType = "public.app-category.utilities";
				IPHONEOS_DEPLOYMENT_TARGET = 15.6;
				LD_RUNPATH_SEARCH_PATHS = (
					"$(inherited)",
					"@executable_path/Frameworks",
				);
<<<<<<< HEAD
				MARKETING_VERSION = 1.1.2;
=======
				MARKETING_VERSION = 1.1.1;
>>>>>>> d3cd2a13
				OTHER_LDFLAGS = (
					"$(inherited)",
					"-ObjC",
					"-lc++",
				);
				PRODUCT_BUNDLE_IDENTIFIER = to.bitkit;
				PRODUCT_NAME = bitkit;
				SWIFT_OPTIMIZATION_LEVEL = "-Onone";
				SWIFT_VERSION = 5.0;
				VERSIONING_SYSTEM = "apple-generic";
			};
			name = Debug;
		};
		13B07F951A680F5B00A75B9A /* Release */ = {
			isa = XCBuildConfiguration;
			baseConfigurationReference = 2D66F4DEE1177412ECD1A559 /* Pods-bitkit.release.xcconfig */;
			buildSettings = {
				ASSETCATALOG_COMPILER_APPICON_NAME = AppIconOrange;
				ASSETCATALOG_COMPILER_INCLUDE_ALL_APPICON_ASSETS = YES;
				CLANG_ENABLE_MODULES = YES;
<<<<<<< HEAD
				CURRENT_PROJECT_VERSION = 154;
=======
				CURRENT_PROJECT_VERSION = 153;
>>>>>>> d3cd2a13
				DEVELOPMENT_TEAM = KYH47R284B;
				ENABLE_BITCODE = NO;
				INFOPLIST_FILE = bitkit/Info.plist;
				INFOPLIST_KEY_CFBundleDisplayName = Bitkit;
				INFOPLIST_KEY_LSApplicationCategoryType = "public.app-category.utilities";
				IPHONEOS_DEPLOYMENT_TARGET = 15.6;
				LD_RUNPATH_SEARCH_PATHS = (
					"$(inherited)",
					"@executable_path/Frameworks",
				);
<<<<<<< HEAD
				MARKETING_VERSION = 1.1.2;
=======
				MARKETING_VERSION = 1.1.1;
>>>>>>> d3cd2a13
				OTHER_LDFLAGS = (
					"$(inherited)",
					"-ObjC",
					"-lc++",
				);
				PRODUCT_BUNDLE_IDENTIFIER = to.bitkit;
				PRODUCT_NAME = bitkit;
				SWIFT_VERSION = 5.0;
				VERSIONING_SYSTEM = "apple-generic";
			};
			name = Release;
		};
		83CBBA201A601CBA00E9B192 /* Debug */ = {
			isa = XCBuildConfiguration;
			buildSettings = {
				ALWAYS_SEARCH_USER_PATHS = NO;
				CC = "";
				CLANG_ANALYZER_LOCALIZABILITY_NONLOCALIZED = YES;
				CLANG_CXX_LANGUAGE_STANDARD = "c++20";
				CLANG_CXX_LIBRARY = "libc++";
				CLANG_ENABLE_MODULES = YES;
				CLANG_ENABLE_OBJC_ARC = YES;
				CLANG_WARN_BLOCK_CAPTURE_AUTORELEASING = YES;
				CLANG_WARN_BOOL_CONVERSION = YES;
				CLANG_WARN_COMMA = YES;
				CLANG_WARN_CONSTANT_CONVERSION = YES;
				CLANG_WARN_DEPRECATED_OBJC_IMPLEMENTATIONS = YES;
				CLANG_WARN_DIRECT_OBJC_ISA_USAGE = YES_ERROR;
				CLANG_WARN_EMPTY_BODY = YES;
				CLANG_WARN_ENUM_CONVERSION = YES;
				CLANG_WARN_INFINITE_RECURSION = YES;
				CLANG_WARN_INT_CONVERSION = YES;
				CLANG_WARN_NON_LITERAL_NULL_CONVERSION = YES;
				CLANG_WARN_OBJC_IMPLICIT_RETAIN_SELF = YES;
				CLANG_WARN_OBJC_LITERAL_CONVERSION = YES;
				CLANG_WARN_OBJC_ROOT_CLASS = YES_ERROR;
				CLANG_WARN_QUOTED_INCLUDE_IN_FRAMEWORK_HEADER = YES;
				CLANG_WARN_RANGE_LOOP_ANALYSIS = YES;
				CLANG_WARN_STRICT_PROTOTYPES = YES;
				CLANG_WARN_SUSPICIOUS_MOVE = YES;
				CLANG_WARN_UNREACHABLE_CODE = YES;
				CLANG_WARN__DUPLICATE_METHOD_MATCH = YES;
				"CODE_SIGN_IDENTITY[sdk=iphoneos*]" = "iPhone Developer";
				COPY_PHASE_STRIP = NO;
				CXX = "";
				ENABLE_STRICT_OBJC_MSGSEND = YES;
				ENABLE_TESTABILITY = YES;
				"EXCLUDED_ARCHS[sdk=iphonesimulator*]" = i386;
				GCC_C_LANGUAGE_STANDARD = gnu99;
				GCC_DYNAMIC_NO_PIC = NO;
				GCC_NO_COMMON_BLOCKS = YES;
				GCC_OPTIMIZATION_LEVEL = 0;
				GCC_PREPROCESSOR_DEFINITIONS = (
					"DEBUG=1",
					"$(inherited)",
					_LIBCPP_ENABLE_CXX17_REMOVED_UNARY_BINARY_FUNCTION,
				);
				GCC_SYMBOLS_PRIVATE_EXTERN = NO;
				GCC_WARN_64_TO_32_BIT_CONVERSION = YES;
				GCC_WARN_ABOUT_RETURN_TYPE = YES_ERROR;
				GCC_WARN_UNDECLARED_SELECTOR = YES;
				GCC_WARN_UNINITIALIZED_AUTOS = YES_AGGRESSIVE;
				GCC_WARN_UNUSED_FUNCTION = YES;
				GCC_WARN_UNUSED_VARIABLE = YES;
				IPHONEOS_DEPLOYMENT_TARGET = 15.6;
				LD = "";
				LDPLUSPLUS = "";
				LD_RUNPATH_SEARCH_PATHS = (
					/usr/lib/swift,
					"$(inherited)",
				);
				LIBRARY_SEARCH_PATHS = (
					"\"$(SDKROOT)/usr/lib/swift\"",
					"\"$(TOOLCHAIN_DIR)/usr/lib/swift/$(PLATFORM_NAME)\"",
					"\"$(inherited)\"",
				);
				MTL_ENABLE_DEBUG_INFO = YES;
				ONLY_ACTIVE_ARCH = YES;
				OTHER_CFLAGS = "$(inherited)";
				OTHER_CPLUSPLUSFLAGS = (
					"$(OTHER_CFLAGS)",
					"-DFOLLY_NO_CONFIG",
					"-DFOLLY_MOBILE=1",
					"-DFOLLY_USE_LIBCPP=1",
					"-DFOLLY_CFG_NO_COROUTINES=1",
					"-DFOLLY_HAVE_CLOCK_GETTIME=1",
				);
				OTHER_LDFLAGS = "$(inherited)";
				REACT_NATIVE_PATH = "${PODS_ROOT}/../../node_modules/react-native";
				SDKROOT = iphoneos;
				SWIFT_ACTIVE_COMPILATION_CONDITIONS = "$(inherited) DEBUG";
				USE_HERMES = true;
			};
			name = Debug;
		};
		83CBBA211A601CBA00E9B192 /* Release */ = {
			isa = XCBuildConfiguration;
			buildSettings = {
				ALWAYS_SEARCH_USER_PATHS = NO;
				CC = "";
				CLANG_ANALYZER_LOCALIZABILITY_NONLOCALIZED = YES;
				CLANG_CXX_LANGUAGE_STANDARD = "c++20";
				CLANG_CXX_LIBRARY = "libc++";
				CLANG_ENABLE_MODULES = YES;
				CLANG_ENABLE_OBJC_ARC = YES;
				CLANG_WARN_BLOCK_CAPTURE_AUTORELEASING = YES;
				CLANG_WARN_BOOL_CONVERSION = YES;
				CLANG_WARN_COMMA = YES;
				CLANG_WARN_CONSTANT_CONVERSION = YES;
				CLANG_WARN_DEPRECATED_OBJC_IMPLEMENTATIONS = YES;
				CLANG_WARN_DIRECT_OBJC_ISA_USAGE = YES_ERROR;
				CLANG_WARN_EMPTY_BODY = YES;
				CLANG_WARN_ENUM_CONVERSION = YES;
				CLANG_WARN_INFINITE_RECURSION = YES;
				CLANG_WARN_INT_CONVERSION = YES;
				CLANG_WARN_NON_LITERAL_NULL_CONVERSION = YES;
				CLANG_WARN_OBJC_IMPLICIT_RETAIN_SELF = YES;
				CLANG_WARN_OBJC_LITERAL_CONVERSION = YES;
				CLANG_WARN_OBJC_ROOT_CLASS = YES_ERROR;
				CLANG_WARN_QUOTED_INCLUDE_IN_FRAMEWORK_HEADER = YES;
				CLANG_WARN_RANGE_LOOP_ANALYSIS = YES;
				CLANG_WARN_STRICT_PROTOTYPES = YES;
				CLANG_WARN_SUSPICIOUS_MOVE = YES;
				CLANG_WARN_UNREACHABLE_CODE = YES;
				CLANG_WARN__DUPLICATE_METHOD_MATCH = YES;
				"CODE_SIGN_IDENTITY[sdk=iphoneos*]" = "iPhone Developer";
				COPY_PHASE_STRIP = YES;
				CXX = "";
				ENABLE_NS_ASSERTIONS = NO;
				ENABLE_STRICT_OBJC_MSGSEND = YES;
				"EXCLUDED_ARCHS[sdk=iphonesimulator*]" = i386;
				GCC_C_LANGUAGE_STANDARD = gnu99;
				GCC_NO_COMMON_BLOCKS = YES;
				GCC_PREPROCESSOR_DEFINITIONS = (
					"$(inherited)",
					_LIBCPP_ENABLE_CXX17_REMOVED_UNARY_BINARY_FUNCTION,
				);
				GCC_WARN_64_TO_32_BIT_CONVERSION = YES;
				GCC_WARN_ABOUT_RETURN_TYPE = YES_ERROR;
				GCC_WARN_UNDECLARED_SELECTOR = YES;
				GCC_WARN_UNINITIALIZED_AUTOS = YES_AGGRESSIVE;
				GCC_WARN_UNUSED_FUNCTION = YES;
				GCC_WARN_UNUSED_VARIABLE = YES;
				IPHONEOS_DEPLOYMENT_TARGET = 15.6;
				LD = "";
				LDPLUSPLUS = "";
				LD_RUNPATH_SEARCH_PATHS = (
					/usr/lib/swift,
					"$(inherited)",
				);
				LIBRARY_SEARCH_PATHS = (
					"\"$(SDKROOT)/usr/lib/swift\"",
					"\"$(TOOLCHAIN_DIR)/usr/lib/swift/$(PLATFORM_NAME)\"",
					"\"$(inherited)\"",
				);
				MTL_ENABLE_DEBUG_INFO = NO;
				OTHER_CFLAGS = "$(inherited)";
				OTHER_CPLUSPLUSFLAGS = (
					"$(OTHER_CFLAGS)",
					"-DFOLLY_NO_CONFIG",
					"-DFOLLY_MOBILE=1",
					"-DFOLLY_USE_LIBCPP=1",
					"-DFOLLY_CFG_NO_COROUTINES=1",
					"-DFOLLY_HAVE_CLOCK_GETTIME=1",
				);
				OTHER_LDFLAGS = "$(inherited)";
				REACT_NATIVE_PATH = "${PODS_ROOT}/../../node_modules/react-native";
				SDKROOT = iphoneos;
				USE_HERMES = true;
				VALIDATE_PRODUCT = YES;
			};
			name = Release;
		};
/* End XCBuildConfiguration section */

/* Begin XCConfigurationList section */
		13B07F931A680F5B00A75B9A /* Build configuration list for PBXNativeTarget "bitkit" */ = {
			isa = XCConfigurationList;
			buildConfigurations = (
				13B07F941A680F5B00A75B9A /* Debug */,
				13B07F951A680F5B00A75B9A /* Release */,
			);
			defaultConfigurationIsVisible = 0;
			defaultConfigurationName = Release;
		};
		83CBB9FA1A601CBA00E9B192 /* Build configuration list for PBXProject "bitkit" */ = {
			isa = XCConfigurationList;
			buildConfigurations = (
				83CBBA201A601CBA00E9B192 /* Debug */,
				83CBBA211A601CBA00E9B192 /* Release */,
			);
			defaultConfigurationIsVisible = 0;
			defaultConfigurationName = Release;
		};
/* End XCConfigurationList section */
	};
	rootObject = 83CBB9F71A601CBA00E9B192 /* Project object */;
}<|MERGE_RESOLUTION|>--- conflicted
+++ resolved
@@ -238,14 +238,10 @@
 			inputFileListPaths = (
 				"${PODS_ROOT}/Target Support Files/Pods-bitkit/Pods-bitkit-frameworks-${CONFIGURATION}-input-files.xcfilelist",
 			);
-			inputPaths = (
-			);
 			name = "[CP] Embed Pods Frameworks";
 			outputFileListPaths = (
 				"${PODS_ROOT}/Target Support Files/Pods-bitkit/Pods-bitkit-frameworks-${CONFIGURATION}-output-files.xcfilelist",
 			);
-			outputPaths = (
-			);
 			runOnlyForDeploymentPostprocessing = 0;
 			shellPath = /bin/sh;
 			shellScript = "\"${PODS_ROOT}/Target Support Files/Pods-bitkit/Pods-bitkit-frameworks.sh\"\n";
@@ -281,13 +277,9 @@
 			inputFileListPaths = (
 				"${PODS_ROOT}/Target Support Files/Pods-bitkit/Pods-bitkit-resources-${CONFIGURATION}-input-files.xcfilelist",
 			);
-			inputPaths = (
-			);
 			name = "[CP] Copy Pods Resources";
 			outputFileListPaths = (
 				"${PODS_ROOT}/Target Support Files/Pods-bitkit/Pods-bitkit-resources-${CONFIGURATION}-output-files.xcfilelist",
-			);
-			outputPaths = (
 			);
 			runOnlyForDeploymentPostprocessing = 0;
 			shellPath = /bin/sh;
@@ -315,11 +307,7 @@
 				ASSETCATALOG_COMPILER_APPICON_NAME = AppIconOrange;
 				ASSETCATALOG_COMPILER_INCLUDE_ALL_APPICON_ASSETS = YES;
 				CLANG_ENABLE_MODULES = YES;
-<<<<<<< HEAD
-				CURRENT_PROJECT_VERSION = 154;
-=======
 				CURRENT_PROJECT_VERSION = 153;
->>>>>>> d3cd2a13
 				DEVELOPMENT_TEAM = KYH47R284B;
 				ENABLE_BITCODE = NO;
 				INFOPLIST_FILE = bitkit/Info.plist;
@@ -330,11 +318,7 @@
 					"$(inherited)",
 					"@executable_path/Frameworks",
 				);
-<<<<<<< HEAD
-				MARKETING_VERSION = 1.1.2;
-=======
 				MARKETING_VERSION = 1.1.1;
->>>>>>> d3cd2a13
 				OTHER_LDFLAGS = (
 					"$(inherited)",
 					"-ObjC",
@@ -355,11 +339,7 @@
 				ASSETCATALOG_COMPILER_APPICON_NAME = AppIconOrange;
 				ASSETCATALOG_COMPILER_INCLUDE_ALL_APPICON_ASSETS = YES;
 				CLANG_ENABLE_MODULES = YES;
-<<<<<<< HEAD
-				CURRENT_PROJECT_VERSION = 154;
-=======
 				CURRENT_PROJECT_VERSION = 153;
->>>>>>> d3cd2a13
 				DEVELOPMENT_TEAM = KYH47R284B;
 				ENABLE_BITCODE = NO;
 				INFOPLIST_FILE = bitkit/Info.plist;
@@ -370,11 +350,7 @@
 					"$(inherited)",
 					"@executable_path/Frameworks",
 				);
-<<<<<<< HEAD
-				MARKETING_VERSION = 1.1.2;
-=======
 				MARKETING_VERSION = 1.1.1;
->>>>>>> d3cd2a13
 				OTHER_LDFLAGS = (
 					"$(inherited)",
 					"-ObjC",
