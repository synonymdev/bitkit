--- conflicted
+++ resolved
@@ -11,21 +11,13 @@
 		13B07FBC1A68108700A75B9A /* AppDelegate.mm in Sources */ = {isa = PBXBuildFile; fileRef = 13B07FB01A68108700A75B9A /* AppDelegate.mm */; };
 		13B07FBF1A68108700A75B9A /* Images.xcassets in Resources */ = {isa = PBXBuildFile; fileRef = 13B07FB51A68108700A75B9A /* Images.xcassets */; };
 		13B07FC11A68108700A75B9A /* main.m in Sources */ = {isa = PBXBuildFile; fileRef = 13B07FB71A68108700A75B9A /* main.m */; };
-<<<<<<< HEAD
-		2F14EF77FEE5601BF9F7734C /* libPods-bitkit.a in Frameworks */ = {isa = PBXBuildFile; fileRef = 8ECC9B51261341A725D5796E /* libPods-bitkit.a */; };
-=======
 		5F503AADACF24608F5918DBC /* libPods-bitkit-bitkitTests.a in Frameworks */ = {isa = PBXBuildFile; fileRef = B53683A434E450032E4871B1 /* libPods-bitkit-bitkitTests.a */; };
->>>>>>> d7eb591d
 		777F5BE129EDEB75005E0E4B /* InterTight-Bold.ttf in Resources */ = {isa = PBXBuildFile; fileRef = 777F5BDD29EDEB75005E0E4B /* InterTight-Bold.ttf */; };
 		777F5BE229EDEB75005E0E4B /* InterTight-Regular.ttf in Resources */ = {isa = PBXBuildFile; fileRef = 777F5BDE29EDEB75005E0E4B /* InterTight-Regular.ttf */; };
 		777F5BE329EDEB75005E0E4B /* InterTight-SemiBold.ttf in Resources */ = {isa = PBXBuildFile; fileRef = 777F5BDF29EDEB75005E0E4B /* InterTight-SemiBold.ttf */; };
 		777F5BE429EDEB75005E0E4B /* InterTight-Medium.ttf in Resources */ = {isa = PBXBuildFile; fileRef = 777F5BE029EDEB75005E0E4B /* InterTight-Medium.ttf */; };
 		81AB9BB82411601600AC10FF /* LaunchScreen.storyboard in Resources */ = {isa = PBXBuildFile; fileRef = 81AB9BB72411601600AC10FF /* LaunchScreen.storyboard */; };
-<<<<<<< HEAD
-		B15CED1C071BBCDE50BB907A /* libPods-bitkit-bitkitTests.a in Frameworks */ = {isa = PBXBuildFile; fileRef = 29512C378F959EF6F50362CE /* libPods-bitkit-bitkitTests.a */; };
-=======
 		A6A7D18CCA855DF8DCFDCD5E /* libPods-bitkit.a in Frameworks */ = {isa = PBXBuildFile; fileRef = 18C32352660895B32F76F551 /* libPods-bitkit.a */; };
->>>>>>> d7eb591d
 /* End PBXBuildFile section */
 
 /* Begin PBXContainerItemProxy section */
@@ -42,37 +34,22 @@
 		00E356EE1AD99517003FC87E /* bitkitTests.xctest */ = {isa = PBXFileReference; explicitFileType = wrapper.cfbundle; includeInIndex = 0; path = bitkitTests.xctest; sourceTree = BUILT_PRODUCTS_DIR; };
 		00E356F11AD99517003FC87E /* Info.plist */ = {isa = PBXFileReference; lastKnownFileType = text.plist.xml; path = Info.plist; sourceTree = "<group>"; };
 		00E356F21AD99517003FC87E /* bitkitTests.m */ = {isa = PBXFileReference; lastKnownFileType = sourcecode.c.objc; path = bitkitTests.m; sourceTree = "<group>"; };
-<<<<<<< HEAD
-		0FDA509DEB554CA9327C4E7C /* Pods-bitkit.debug.xcconfig */ = {isa = PBXFileReference; includeInIndex = 1; lastKnownFileType = text.xcconfig; name = "Pods-bitkit.debug.xcconfig"; path = "Target Support Files/Pods-bitkit/Pods-bitkit.debug.xcconfig"; sourceTree = "<group>"; };
-=======
->>>>>>> d7eb591d
 		13B07F961A680F5B00A75B9A /* bitkit.app */ = {isa = PBXFileReference; explicitFileType = wrapper.application; includeInIndex = 0; path = bitkit.app; sourceTree = BUILT_PRODUCTS_DIR; };
 		13B07FAF1A68108700A75B9A /* AppDelegate.h */ = {isa = PBXFileReference; fileEncoding = 4; lastKnownFileType = sourcecode.c.h; name = AppDelegate.h; path = bitkit/AppDelegate.h; sourceTree = "<group>"; };
 		13B07FB01A68108700A75B9A /* AppDelegate.mm */ = {isa = PBXFileReference; fileEncoding = 4; lastKnownFileType = sourcecode.cpp.objcpp; name = AppDelegate.mm; path = bitkit/AppDelegate.mm; sourceTree = "<group>"; };
 		13B07FB51A68108700A75B9A /* Images.xcassets */ = {isa = PBXFileReference; lastKnownFileType = folder.assetcatalog; name = Images.xcassets; path = bitkit/Images.xcassets; sourceTree = "<group>"; };
 		13B07FB61A68108700A75B9A /* Info.plist */ = {isa = PBXFileReference; fileEncoding = 4; lastKnownFileType = text.plist.xml; name = Info.plist; path = bitkit/Info.plist; sourceTree = "<group>"; };
 		13B07FB71A68108700A75B9A /* main.m */ = {isa = PBXFileReference; fileEncoding = 4; lastKnownFileType = sourcecode.c.objc; name = main.m; path = bitkit/main.m; sourceTree = "<group>"; };
-<<<<<<< HEAD
-		1DC4EC3B5FB0C8A189E327FB /* Pods-bitkit.release.xcconfig */ = {isa = PBXFileReference; includeInIndex = 1; lastKnownFileType = text.xcconfig; name = "Pods-bitkit.release.xcconfig"; path = "Target Support Files/Pods-bitkit/Pods-bitkit.release.xcconfig"; sourceTree = "<group>"; };
-		1E92F39FEDB28A6614EFCCDB /* Pods-bitkit-bitkitTests.release.xcconfig */ = {isa = PBXFileReference; includeInIndex = 1; lastKnownFileType = text.xcconfig; name = "Pods-bitkit-bitkitTests.release.xcconfig"; path = "Target Support Files/Pods-bitkit-bitkitTests/Pods-bitkit-bitkitTests.release.xcconfig"; sourceTree = "<group>"; };
-		29512C378F959EF6F50362CE /* libPods-bitkit-bitkitTests.a */ = {isa = PBXFileReference; explicitFileType = archive.ar; includeInIndex = 0; path = "libPods-bitkit-bitkitTests.a"; sourceTree = BUILT_PRODUCTS_DIR; };
-=======
 		18C32352660895B32F76F551 /* libPods-bitkit.a */ = {isa = PBXFileReference; explicitFileType = archive.ar; includeInIndex = 0; path = "libPods-bitkit.a"; sourceTree = BUILT_PRODUCTS_DIR; };
 		3A2A790D063C00580DACF5E0 /* Pods-bitkit-bitkitTests.release.xcconfig */ = {isa = PBXFileReference; includeInIndex = 1; lastKnownFileType = text.xcconfig; name = "Pods-bitkit-bitkitTests.release.xcconfig"; path = "Target Support Files/Pods-bitkit-bitkitTests/Pods-bitkit-bitkitTests.release.xcconfig"; sourceTree = "<group>"; };
 		444EAABECD73CC86C582C108 /* Pods-bitkit-bitkitTests.debug.xcconfig */ = {isa = PBXFileReference; includeInIndex = 1; lastKnownFileType = text.xcconfig; name = "Pods-bitkit-bitkitTests.debug.xcconfig"; path = "Target Support Files/Pods-bitkit-bitkitTests/Pods-bitkit-bitkitTests.debug.xcconfig"; sourceTree = "<group>"; };
->>>>>>> d7eb591d
 		777F5BDD29EDEB75005E0E4B /* InterTight-Bold.ttf */ = {isa = PBXFileReference; lastKnownFileType = file; path = "InterTight-Bold.ttf"; sourceTree = "<group>"; };
 		777F5BDE29EDEB75005E0E4B /* InterTight-Regular.ttf */ = {isa = PBXFileReference; lastKnownFileType = file; path = "InterTight-Regular.ttf"; sourceTree = "<group>"; };
 		777F5BDF29EDEB75005E0E4B /* InterTight-SemiBold.ttf */ = {isa = PBXFileReference; lastKnownFileType = file; path = "InterTight-SemiBold.ttf"; sourceTree = "<group>"; };
 		777F5BE029EDEB75005E0E4B /* InterTight-Medium.ttf */ = {isa = PBXFileReference; lastKnownFileType = file; path = "InterTight-Medium.ttf"; sourceTree = "<group>"; };
 		81AB9BB72411601600AC10FF /* LaunchScreen.storyboard */ = {isa = PBXFileReference; fileEncoding = 4; lastKnownFileType = file.storyboard; name = LaunchScreen.storyboard; path = bitkit/LaunchScreen.storyboard; sourceTree = "<group>"; };
-<<<<<<< HEAD
-		8ECC9B51261341A725D5796E /* libPods-bitkit.a */ = {isa = PBXFileReference; explicitFileType = archive.ar; includeInIndex = 0; path = "libPods-bitkit.a"; sourceTree = BUILT_PRODUCTS_DIR; };
-		E3136707CEA0F23BFB29C529 /* Pods-bitkit-bitkitTests.debug.xcconfig */ = {isa = PBXFileReference; includeInIndex = 1; lastKnownFileType = text.xcconfig; name = "Pods-bitkit-bitkitTests.debug.xcconfig"; path = "Target Support Files/Pods-bitkit-bitkitTests/Pods-bitkit-bitkitTests.debug.xcconfig"; sourceTree = "<group>"; };
-=======
 		B53683A434E450032E4871B1 /* libPods-bitkit-bitkitTests.a */ = {isa = PBXFileReference; explicitFileType = archive.ar; includeInIndex = 0; path = "libPods-bitkit-bitkitTests.a"; sourceTree = BUILT_PRODUCTS_DIR; };
 		D13A1262BE3ECB2581FC2EDC /* Pods-bitkit.debug.xcconfig */ = {isa = PBXFileReference; includeInIndex = 1; lastKnownFileType = text.xcconfig; name = "Pods-bitkit.debug.xcconfig"; path = "Target Support Files/Pods-bitkit/Pods-bitkit.debug.xcconfig"; sourceTree = "<group>"; };
->>>>>>> d7eb591d
 		ED297162215061F000B7C4FE /* JavaScriptCore.framework */ = {isa = PBXFileReference; lastKnownFileType = wrapper.framework; name = JavaScriptCore.framework; path = System/Library/Frameworks/JavaScriptCore.framework; sourceTree = SDKROOT; };
 		F615571D2777FBACDAED24E2 /* Pods-bitkit.release.xcconfig */ = {isa = PBXFileReference; includeInIndex = 1; lastKnownFileType = text.xcconfig; name = "Pods-bitkit.release.xcconfig"; path = "Target Support Files/Pods-bitkit/Pods-bitkit.release.xcconfig"; sourceTree = "<group>"; };
 /* End PBXFileReference section */
@@ -82,11 +59,7 @@
 			isa = PBXFrameworksBuildPhase;
 			buildActionMask = 2147483647;
 			files = (
-<<<<<<< HEAD
-				B15CED1C071BBCDE50BB907A /* libPods-bitkit-bitkitTests.a in Frameworks */,
-=======
 				5F503AADACF24608F5918DBC /* libPods-bitkit-bitkitTests.a in Frameworks */,
->>>>>>> d7eb591d
 			);
 			runOnlyForDeploymentPostprocessing = 0;
 		};
@@ -94,11 +67,7 @@
 			isa = PBXFrameworksBuildPhase;
 			buildActionMask = 2147483647;
 			files = (
-<<<<<<< HEAD
-				2F14EF77FEE5601BF9F7734C /* libPods-bitkit.a in Frameworks */,
-=======
 				A6A7D18CCA855DF8DCFDCD5E /* libPods-bitkit.a in Frameworks */,
->>>>>>> d7eb591d
 			);
 			runOnlyForDeploymentPostprocessing = 0;
 		};
@@ -139,13 +108,8 @@
 			isa = PBXGroup;
 			children = (
 				ED297162215061F000B7C4FE /* JavaScriptCore.framework */,
-<<<<<<< HEAD
-				8ECC9B51261341A725D5796E /* libPods-bitkit.a */,
-				29512C378F959EF6F50362CE /* libPods-bitkit-bitkitTests.a */,
-=======
 				18C32352660895B32F76F551 /* libPods-bitkit.a */,
 				B53683A434E450032E4871B1 /* libPods-bitkit-bitkitTests.a */,
->>>>>>> d7eb591d
 			);
 			name = Frameworks;
 			sourceTree = "<group>";
@@ -197,17 +161,10 @@
 		BBD78D7AC51CEA395F1C20DB /* Pods */ = {
 			isa = PBXGroup;
 			children = (
-<<<<<<< HEAD
-				0FDA509DEB554CA9327C4E7C /* Pods-bitkit.debug.xcconfig */,
-				1DC4EC3B5FB0C8A189E327FB /* Pods-bitkit.release.xcconfig */,
-				E3136707CEA0F23BFB29C529 /* Pods-bitkit-bitkitTests.debug.xcconfig */,
-				1E92F39FEDB28A6614EFCCDB /* Pods-bitkit-bitkitTests.release.xcconfig */,
-=======
 				D13A1262BE3ECB2581FC2EDC /* Pods-bitkit.debug.xcconfig */,
 				F615571D2777FBACDAED24E2 /* Pods-bitkit.release.xcconfig */,
 				444EAABECD73CC86C582C108 /* Pods-bitkit-bitkitTests.debug.xcconfig */,
 				3A2A790D063C00580DACF5E0 /* Pods-bitkit-bitkitTests.release.xcconfig */,
->>>>>>> d7eb591d
 			);
 			path = Pods;
 			sourceTree = "<group>";
@@ -219,21 +176,12 @@
 			isa = PBXNativeTarget;
 			buildConfigurationList = 00E357021AD99517003FC87E /* Build configuration list for PBXNativeTarget "bitkitTests" */;
 			buildPhases = (
-<<<<<<< HEAD
-				8FBB657B72AC866E46C7E1D0 /* [CP] Check Pods Manifest.lock */,
-				00E356EA1AD99517003FC87E /* Sources */,
-				00E356EB1AD99517003FC87E /* Frameworks */,
-				00E356EC1AD99517003FC87E /* Resources */,
-				CCBD25A4892E980F3B658D8C /* [CP] Embed Pods Frameworks */,
-				B7AE25B7F07C979CEF62C6D9 /* [CP] Copy Pods Resources */,
-=======
 				4F668DDA4EDFD6DF63FA3B0A /* [CP] Check Pods Manifest.lock */,
 				00E356EA1AD99517003FC87E /* Sources */,
 				00E356EB1AD99517003FC87E /* Frameworks */,
 				00E356EC1AD99517003FC87E /* Resources */,
 				64383155207573885C83E29B /* [CP] Embed Pods Frameworks */,
 				0F88CC10F942A17639D1DE30 /* [CP] Copy Pods Resources */,
->>>>>>> d7eb591d
 			);
 			buildRules = (
 			);
@@ -249,31 +197,18 @@
 			isa = PBXNativeTarget;
 			buildConfigurationList = 13B07F931A680F5B00A75B9A /* Build configuration list for PBXNativeTarget "bitkit" */;
 			buildPhases = (
-<<<<<<< HEAD
-				106ED4A00CC9D0815B44058E /* [CP] Check Pods Manifest.lock */,
-=======
 				7423DCEEFDC3099766E2D590 /* [CP] Check Pods Manifest.lock */,
->>>>>>> d7eb591d
 				FD10A7F022414F080027D42C /* Start Packager */,
 				13B07F871A680F5B00A75B9A /* Sources */,
 				13B07F8C1A680F5B00A75B9A /* Frameworks */,
 				13B07F8E1A680F5B00A75B9A /* Resources */,
 				00DD1BFF1BD5951E006B06BC /* Bundle React Native code and images */,
-<<<<<<< HEAD
-				1D72116661D14E7C8D42E81E /* [CP] Embed Pods Frameworks */,
-				8BCDB93F552740985D10C3B3 /* [CP] Copy Pods Resources */,
-				B5274BE9317836B5717B5EA3 /* [CP-User] [NODEJS MOBILE] Copy Node.js Project files */,
-				9DB22CBD8302F1F4D59102FA /* [CP-User] [NODEJS MOBILE] Build Native Modules */,
-				A172ED52940DC9002AD871EC /* [CP-User] [NODEJS MOBILE] Sign Native Modules */,
-				7B2F58BB3F71EBCC299D6E35 /* [CP-User] [NODEJS MOBILE] Remove Simulator Strip */,
-=======
 				858A1B0A99257412E7E49F95 /* [CP] Embed Pods Frameworks */,
 				B1532D37C5F5312586AA8B59 /* [CP] Copy Pods Resources */,
 				D53FEE3A6B78AC158AEEDE16 /* [CP-User] [NODEJS MOBILE] Copy Node.js Project files */,
 				E62D6EB5874E6BC8745C22E1 /* [CP-User] [NODEJS MOBILE] Build Native Modules */,
 				0ED46121177E47B0E2C921D5 /* [CP-User] [NODEJS MOBILE] Sign Native Modules */,
 				32DD0831F26A205A155B06CA /* [CP-User] [NODEJS MOBILE] Remove Simulator Strip */,
->>>>>>> d7eb591d
 			);
 			buildRules = (
 			);
@@ -360,16 +295,48 @@
 			shellPath = /bin/sh;
 			shellScript = "set -e\n\nWITH_ENVIRONMENT=\"../node_modules/react-native/scripts/xcode/with-environment.sh\"\nREACT_NATIVE_XCODE=\"../node_modules/react-native/scripts/react-native-xcode.sh\"\n\n/bin/sh -c \"$WITH_ENVIRONMENT $REACT_NATIVE_XCODE\"\n";
 		};
-<<<<<<< HEAD
-		106ED4A00CC9D0815B44058E /* [CP] Check Pods Manifest.lock */ = {
-=======
 		0ED46121177E47B0E2C921D5 /* [CP-User] [NODEJS MOBILE] Sign Native Modules */ = {
->>>>>>> d7eb591d
-			isa = PBXShellScriptBuildPhase;
-			buildActionMask = 2147483647;
-			files = (
-			);
-<<<<<<< HEAD
+			isa = PBXShellScriptBuildPhase;
+			buildActionMask = 2147483647;
+			files = (
+			);
+			name = "[CP-User] [NODEJS MOBILE] Sign Native Modules";
+			runOnlyForDeploymentPostprocessing = 0;
+			shellPath = /bin/sh;
+			shellScript = "#!/bin/sh\nset -e\nif [ -z \"$NODEJS_MOBILE_BUILD_NATIVE_MODULES\" ]; then\n# If build native modules preference is not set, look for it in the project's\n#nodejs-assets/BUILD_NATIVE_MODULES.txt file.\nNODEJS_ASSETS_DIR=\"$( cd \"$PROJECT_DIR\" && cd ../nodejs-assets/ && pwd )\"\nPREFERENCE_FILE_PATH=\"$NODEJS_ASSETS_DIR/BUILD_NATIVE_MODULES.txt\"\n  if [ -f \"$PREFERENCE_FILE_PATH\" ]; then\n    NODEJS_MOBILE_BUILD_NATIVE_MODULES=\"$(cat $PREFERENCE_FILE_PATH | xargs)\"\n  fi\nfi\nif [ -z \"$NODEJS_MOBILE_BUILD_NATIVE_MODULES\" ]; then\n# If build native modules preference is not set, try to find .gyp files\n#to turn it on.\n  gypfiles=($(find \"$CODESIGNING_FOLDER_PATH/nodejs-project/\" -type f -name \"*.gyp\"))\n  if [ ${#gypfiles[@]} -gt 0 ]; then\n    NODEJS_MOBILE_BUILD_NATIVE_MODULES=1\n  else\n    NODEJS_MOBILE_BUILD_NATIVE_MODULES=0\n  fi\nfi\nif [ \"1\" != \"$NODEJS_MOBILE_BUILD_NATIVE_MODULES\" ]; then exit 0; fi\n# Delete object files\nfind \"$CODESIGNING_FOLDER_PATH/nodejs-project/\" -name \"*.o\" -type f -delete\nfind \"$CODESIGNING_FOLDER_PATH/nodejs-project/\" -name \"*.a\" -type f -delete\n# Create Info.plist for each framework built and loader override.\nPATCH_SCRIPT_DIR=\"$( cd \"$PROJECT_DIR\" && cd ../node_modules/nodejs-mobile-react-native/scripts/ && pwd )\"\nNODEJS_PROJECT_DIR=\"$( cd \"$CODESIGNING_FOLDER_PATH\" && cd nodejs-project/ && pwd )\"\nnode \"$PATCH_SCRIPT_DIR\"/ios-create-plists-and-dlopen-override.js $NODEJS_PROJECT_DIR\n# Embed every resulting .framework in the application and delete them afterwards.\nembed_framework()\n{\n    FRAMEWORK_NAME=\"$(basename \"$1\")\"\n    cp -r \"$1\" \"$TARGET_BUILD_DIR/$FRAMEWORKS_FOLDER_PATH/\"\n    /usr/bin/codesign --force --sign $EXPANDED_CODE_SIGN_IDENTITY --preserve-metadata=identifier,entitlements,flags --timestamp=none \"$TARGET_BUILD_DIR/$FRAMEWORKS_FOLDER_PATH/$FRAMEWORK_NAME\"\n}\nfind \"$CODESIGNING_FOLDER_PATH/nodejs-project/\" -name \"*.framework\" -type d | while read frmwrk_path; do embed_framework \"$frmwrk_path\"; done\n\n#Delete gyp temporary .deps dependency folders from the project structure.\nfind \"$CODESIGNING_FOLDER_PATH/nodejs-project/\" -path \"*/.deps/*\" -delete\nfind \"$CODESIGNING_FOLDER_PATH/nodejs-project/\" -name \".deps\" -type d -delete\n\n#Delete frameworks from their build paths\nfind \"$CODESIGNING_FOLDER_PATH/nodejs-project/\" -path \"*/*.framework/*\" -delete\nfind \"$CODESIGNING_FOLDER_PATH/nodejs-project/\" -name \"*.framework\" -type d -delete\n";
+		};
+		0F88CC10F942A17639D1DE30 /* [CP] Copy Pods Resources */ = {
+			isa = PBXShellScriptBuildPhase;
+			buildActionMask = 2147483647;
+			files = (
+			);
+			inputFileListPaths = (
+				"${PODS_ROOT}/Target Support Files/Pods-bitkit-bitkitTests/Pods-bitkit-bitkitTests-resources-${CONFIGURATION}-input-files.xcfilelist",
+			);
+			name = "[CP] Copy Pods Resources";
+			outputFileListPaths = (
+				"${PODS_ROOT}/Target Support Files/Pods-bitkit-bitkitTests/Pods-bitkit-bitkitTests-resources-${CONFIGURATION}-output-files.xcfilelist",
+			);
+			runOnlyForDeploymentPostprocessing = 0;
+			shellPath = /bin/sh;
+			shellScript = "\"${PODS_ROOT}/Target Support Files/Pods-bitkit-bitkitTests/Pods-bitkit-bitkitTests-resources.sh\"\n";
+			showEnvVarsInLog = 0;
+		};
+		32DD0831F26A205A155B06CA /* [CP-User] [NODEJS MOBILE] Remove Simulator Strip */ = {
+			isa = PBXShellScriptBuildPhase;
+			buildActionMask = 2147483647;
+			files = (
+			);
+			name = "[CP-User] [NODEJS MOBILE] Remove Simulator Strip";
+			runOnlyForDeploymentPostprocessing = 0;
+			shellPath = /bin/sh;
+			shellScript = "#!/bin/sh\nset -e\nFRAMEWORK_BINARY_PATH=\"$TARGET_BUILD_DIR/$FRAMEWORKS_FOLDER_PATH/NodeMobile.framework/NodeMobile\"\nFRAMEWORK_STRIPPED_PATH=\"$FRAMEWORK_BINARY_PATH-strip\"\nif [ \"$PLATFORM_NAME\" != \"iphonesimulator\" ]; then\n  if $(lipo \"$FRAMEWORK_BINARY_PATH\" -verify_arch \"x86_64\") ; then\n    lipo -output \"$FRAMEWORK_STRIPPED_PATH\" -remove \"x86_64\" \"$FRAMEWORK_BINARY_PATH\"\n    rm \"$FRAMEWORK_BINARY_PATH\"\n    mv \"$FRAMEWORK_STRIPPED_PATH\" \"$FRAMEWORK_BINARY_PATH\"\n    echo \"Removed simulator strip from NodeMobile.framework\"\n  fi\nfi\n";
+		};
+		4F668DDA4EDFD6DF63FA3B0A /* [CP] Check Pods Manifest.lock */ = {
+			isa = PBXShellScriptBuildPhase;
+			buildActionMask = 2147483647;
+			files = (
+			);
 			inputFileListPaths = (
 			);
 			inputPaths = (
@@ -380,26 +347,58 @@
 			outputFileListPaths = (
 			);
 			outputPaths = (
+				"$(DERIVED_FILE_DIR)/Pods-bitkit-bitkitTests-checkManifestLockResult.txt",
+			);
+			runOnlyForDeploymentPostprocessing = 0;
+			shellPath = /bin/sh;
+			shellScript = "diff \"${PODS_PODFILE_DIR_PATH}/Podfile.lock\" \"${PODS_ROOT}/Manifest.lock\" > /dev/null\nif [ $? != 0 ] ; then\n    # print error to STDERR\n    echo \"error: The sandbox is not in sync with the Podfile.lock. Run 'pod install' or update your CocoaPods installation.\" >&2\n    exit 1\nfi\n# This output is used by Xcode 'outputs' to avoid re-running this script phase.\necho \"SUCCESS\" > \"${SCRIPT_OUTPUT_FILE_0}\"\n";
+			showEnvVarsInLog = 0;
+		};
+		64383155207573885C83E29B /* [CP] Embed Pods Frameworks */ = {
+			isa = PBXShellScriptBuildPhase;
+			buildActionMask = 2147483647;
+			files = (
+			);
+			inputFileListPaths = (
+				"${PODS_ROOT}/Target Support Files/Pods-bitkit-bitkitTests/Pods-bitkit-bitkitTests-frameworks-${CONFIGURATION}-input-files.xcfilelist",
+			);
+			name = "[CP] Embed Pods Frameworks";
+			outputFileListPaths = (
+				"${PODS_ROOT}/Target Support Files/Pods-bitkit-bitkitTests/Pods-bitkit-bitkitTests-frameworks-${CONFIGURATION}-output-files.xcfilelist",
+			);
+			runOnlyForDeploymentPostprocessing = 0;
+			shellPath = /bin/sh;
+			shellScript = "\"${PODS_ROOT}/Target Support Files/Pods-bitkit-bitkitTests/Pods-bitkit-bitkitTests-frameworks.sh\"\n";
+			showEnvVarsInLog = 0;
+		};
+		7423DCEEFDC3099766E2D590 /* [CP] Check Pods Manifest.lock */ = {
+			isa = PBXShellScriptBuildPhase;
+			buildActionMask = 2147483647;
+			files = (
+			);
+			inputFileListPaths = (
+			);
+			inputPaths = (
+				"${PODS_PODFILE_DIR_PATH}/Podfile.lock",
+				"${PODS_ROOT}/Manifest.lock",
+			);
+			name = "[CP] Check Pods Manifest.lock";
+			outputFileListPaths = (
+			);
+			outputPaths = (
 				"$(DERIVED_FILE_DIR)/Pods-bitkit-checkManifestLockResult.txt",
 			);
-=======
-			name = "[CP-User] [NODEJS MOBILE] Sign Native Modules";
->>>>>>> d7eb591d
-			runOnlyForDeploymentPostprocessing = 0;
-			shellPath = /bin/sh;
-			shellScript = "#!/bin/sh\nset -e\nif [ -z \"$NODEJS_MOBILE_BUILD_NATIVE_MODULES\" ]; then\n# If build native modules preference is not set, look for it in the project's\n#nodejs-assets/BUILD_NATIVE_MODULES.txt file.\nNODEJS_ASSETS_DIR=\"$( cd \"$PROJECT_DIR\" && cd ../nodejs-assets/ && pwd )\"\nPREFERENCE_FILE_PATH=\"$NODEJS_ASSETS_DIR/BUILD_NATIVE_MODULES.txt\"\n  if [ -f \"$PREFERENCE_FILE_PATH\" ]; then\n    NODEJS_MOBILE_BUILD_NATIVE_MODULES=\"$(cat $PREFERENCE_FILE_PATH | xargs)\"\n  fi\nfi\nif [ -z \"$NODEJS_MOBILE_BUILD_NATIVE_MODULES\" ]; then\n# If build native modules preference is not set, try to find .gyp files\n#to turn it on.\n  gypfiles=($(find \"$CODESIGNING_FOLDER_PATH/nodejs-project/\" -type f -name \"*.gyp\"))\n  if [ ${#gypfiles[@]} -gt 0 ]; then\n    NODEJS_MOBILE_BUILD_NATIVE_MODULES=1\n  else\n    NODEJS_MOBILE_BUILD_NATIVE_MODULES=0\n  fi\nfi\nif [ \"1\" != \"$NODEJS_MOBILE_BUILD_NATIVE_MODULES\" ]; then exit 0; fi\n# Delete object files\nfind \"$CODESIGNING_FOLDER_PATH/nodejs-project/\" -name \"*.o\" -type f -delete\nfind \"$CODESIGNING_FOLDER_PATH/nodejs-project/\" -name \"*.a\" -type f -delete\n# Create Info.plist for each framework built and loader override.\nPATCH_SCRIPT_DIR=\"$( cd \"$PROJECT_DIR\" && cd ../node_modules/nodejs-mobile-react-native/scripts/ && pwd )\"\nNODEJS_PROJECT_DIR=\"$( cd \"$CODESIGNING_FOLDER_PATH\" && cd nodejs-project/ && pwd )\"\nnode \"$PATCH_SCRIPT_DIR\"/ios-create-plists-and-dlopen-override.js $NODEJS_PROJECT_DIR\n# Embed every resulting .framework in the application and delete them afterwards.\nembed_framework()\n{\n    FRAMEWORK_NAME=\"$(basename \"$1\")\"\n    cp -r \"$1\" \"$TARGET_BUILD_DIR/$FRAMEWORKS_FOLDER_PATH/\"\n    /usr/bin/codesign --force --sign $EXPANDED_CODE_SIGN_IDENTITY --preserve-metadata=identifier,entitlements,flags --timestamp=none \"$TARGET_BUILD_DIR/$FRAMEWORKS_FOLDER_PATH/$FRAMEWORK_NAME\"\n}\nfind \"$CODESIGNING_FOLDER_PATH/nodejs-project/\" -name \"*.framework\" -type d | while read frmwrk_path; do embed_framework \"$frmwrk_path\"; done\n\n#Delete gyp temporary .deps dependency folders from the project structure.\nfind \"$CODESIGNING_FOLDER_PATH/nodejs-project/\" -path \"*/.deps/*\" -delete\nfind \"$CODESIGNING_FOLDER_PATH/nodejs-project/\" -name \".deps\" -type d -delete\n\n#Delete frameworks from their build paths\nfind \"$CODESIGNING_FOLDER_PATH/nodejs-project/\" -path \"*/*.framework/*\" -delete\nfind \"$CODESIGNING_FOLDER_PATH/nodejs-project/\" -name \"*.framework\" -type d -delete\n";
-		};
-<<<<<<< HEAD
-		1D72116661D14E7C8D42E81E /* [CP] Embed Pods Frameworks */ = {
-=======
-		0F88CC10F942A17639D1DE30 /* [CP] Copy Pods Resources */ = {
->>>>>>> d7eb591d
+			runOnlyForDeploymentPostprocessing = 0;
+			shellPath = /bin/sh;
+			shellScript = "diff \"${PODS_PODFILE_DIR_PATH}/Podfile.lock\" \"${PODS_ROOT}/Manifest.lock\" > /dev/null\nif [ $? != 0 ] ; then\n    # print error to STDERR\n    echo \"error: The sandbox is not in sync with the Podfile.lock. Run 'pod install' or update your CocoaPods installation.\" >&2\n    exit 1\nfi\n# This output is used by Xcode 'outputs' to avoid re-running this script phase.\necho \"SUCCESS\" > \"${SCRIPT_OUTPUT_FILE_0}\"\n";
+			showEnvVarsInLog = 0;
+		};
+		858A1B0A99257412E7E49F95 /* [CP] Embed Pods Frameworks */ = {
 			isa = PBXShellScriptBuildPhase;
 			buildActionMask = 2147483647;
 			files = (
 			);
 			inputFileListPaths = (
-<<<<<<< HEAD
 				"${PODS_ROOT}/Target Support Files/Pods-bitkit/Pods-bitkit-frameworks-${CONFIGURATION}-input-files.xcfilelist",
 			);
 			name = "[CP] Embed Pods Frameworks";
@@ -411,76 +410,16 @@
 			shellScript = "\"${PODS_ROOT}/Target Support Files/Pods-bitkit/Pods-bitkit-frameworks.sh\"\n";
 			showEnvVarsInLog = 0;
 		};
-		7B2F58BB3F71EBCC299D6E35 /* [CP-User] [NODEJS MOBILE] Remove Simulator Strip */ = {
-=======
-				"${PODS_ROOT}/Target Support Files/Pods-bitkit-bitkitTests/Pods-bitkit-bitkitTests-resources-${CONFIGURATION}-input-files.xcfilelist",
+		B1532D37C5F5312586AA8B59 /* [CP] Copy Pods Resources */ = {
+			isa = PBXShellScriptBuildPhase;
+			buildActionMask = 2147483647;
+			files = (
+			);
+			inputFileListPaths = (
+				"${PODS_ROOT}/Target Support Files/Pods-bitkit/Pods-bitkit-resources-${CONFIGURATION}-input-files.xcfilelist",
 			);
 			name = "[CP] Copy Pods Resources";
 			outputFileListPaths = (
-				"${PODS_ROOT}/Target Support Files/Pods-bitkit-bitkitTests/Pods-bitkit-bitkitTests-resources-${CONFIGURATION}-output-files.xcfilelist",
-			);
-			runOnlyForDeploymentPostprocessing = 0;
-			shellPath = /bin/sh;
-			shellScript = "\"${PODS_ROOT}/Target Support Files/Pods-bitkit-bitkitTests/Pods-bitkit-bitkitTests-resources.sh\"\n";
-			showEnvVarsInLog = 0;
-		};
-		32DD0831F26A205A155B06CA /* [CP-User] [NODEJS MOBILE] Remove Simulator Strip */ = {
-			isa = PBXShellScriptBuildPhase;
-			buildActionMask = 2147483647;
-			files = (
-			);
-			name = "[CP-User] [NODEJS MOBILE] Remove Simulator Strip";
-			runOnlyForDeploymentPostprocessing = 0;
-			shellPath = /bin/sh;
-			shellScript = "#!/bin/sh\nset -e\nFRAMEWORK_BINARY_PATH=\"$TARGET_BUILD_DIR/$FRAMEWORKS_FOLDER_PATH/NodeMobile.framework/NodeMobile\"\nFRAMEWORK_STRIPPED_PATH=\"$FRAMEWORK_BINARY_PATH-strip\"\nif [ \"$PLATFORM_NAME\" != \"iphonesimulator\" ]; then\n  if $(lipo \"$FRAMEWORK_BINARY_PATH\" -verify_arch \"x86_64\") ; then\n    lipo -output \"$FRAMEWORK_STRIPPED_PATH\" -remove \"x86_64\" \"$FRAMEWORK_BINARY_PATH\"\n    rm \"$FRAMEWORK_BINARY_PATH\"\n    mv \"$FRAMEWORK_STRIPPED_PATH\" \"$FRAMEWORK_BINARY_PATH\"\n    echo \"Removed simulator strip from NodeMobile.framework\"\n  fi\nfi\n";
-		};
-		4F668DDA4EDFD6DF63FA3B0A /* [CP] Check Pods Manifest.lock */ = {
->>>>>>> d7eb591d
-			isa = PBXShellScriptBuildPhase;
-			buildActionMask = 2147483647;
-			files = (
-			);
-<<<<<<< HEAD
-			name = "[CP-User] [NODEJS MOBILE] Remove Simulator Strip";
-			runOnlyForDeploymentPostprocessing = 0;
-			shellPath = /bin/sh;
-			shellScript = "#!/bin/sh\nset -e\nFRAMEWORK_BINARY_PATH=\"$TARGET_BUILD_DIR/$FRAMEWORKS_FOLDER_PATH/NodeMobile.framework/NodeMobile\"\nFRAMEWORK_STRIPPED_PATH=\"$FRAMEWORK_BINARY_PATH-strip\"\nif [ \"$PLATFORM_NAME\" != \"iphonesimulator\" ]; then\n  if $(lipo \"$FRAMEWORK_BINARY_PATH\" -verify_arch \"x86_64\") ; then\n    lipo -output \"$FRAMEWORK_STRIPPED_PATH\" -remove \"x86_64\" \"$FRAMEWORK_BINARY_PATH\"\n    rm \"$FRAMEWORK_BINARY_PATH\"\n    mv \"$FRAMEWORK_STRIPPED_PATH\" \"$FRAMEWORK_BINARY_PATH\"\n    echo \"Removed simulator strip from NodeMobile.framework\"\n  fi\nfi\n";
-		};
-		8BCDB93F552740985D10C3B3 /* [CP] Copy Pods Resources */ = {
-=======
-			inputFileListPaths = (
-			);
-			inputPaths = (
-				"${PODS_PODFILE_DIR_PATH}/Podfile.lock",
-				"${PODS_ROOT}/Manifest.lock",
-			);
-			name = "[CP] Check Pods Manifest.lock";
-			outputFileListPaths = (
-			);
-			outputPaths = (
-				"$(DERIVED_FILE_DIR)/Pods-bitkit-bitkitTests-checkManifestLockResult.txt",
-			);
-			runOnlyForDeploymentPostprocessing = 0;
-			shellPath = /bin/sh;
-			shellScript = "diff \"${PODS_PODFILE_DIR_PATH}/Podfile.lock\" \"${PODS_ROOT}/Manifest.lock\" > /dev/null\nif [ $? != 0 ] ; then\n    # print error to STDERR\n    echo \"error: The sandbox is not in sync with the Podfile.lock. Run 'pod install' or update your CocoaPods installation.\" >&2\n    exit 1\nfi\n# This output is used by Xcode 'outputs' to avoid re-running this script phase.\necho \"SUCCESS\" > \"${SCRIPT_OUTPUT_FILE_0}\"\n";
-			showEnvVarsInLog = 0;
-		};
-		64383155207573885C83E29B /* [CP] Embed Pods Frameworks */ = {
->>>>>>> d7eb591d
-			isa = PBXShellScriptBuildPhase;
-			buildActionMask = 2147483647;
-			files = (
-			);
-			inputFileListPaths = (
-<<<<<<< HEAD
-				"${PODS_ROOT}/Target Support Files/Pods-bitkit/Pods-bitkit-resources-${CONFIGURATION}-input-files.xcfilelist",
-=======
-				"${PODS_ROOT}/Target Support Files/Pods-bitkit-bitkitTests/Pods-bitkit-bitkitTests-frameworks-${CONFIGURATION}-input-files.xcfilelist",
->>>>>>> d7eb591d
-			);
-			name = "[CP] Copy Pods Resources";
-			outputFileListPaths = (
-<<<<<<< HEAD
 				"${PODS_ROOT}/Target Support Files/Pods-bitkit/Pods-bitkit-resources-${CONFIGURATION}-output-files.xcfilelist",
 			);
 			runOnlyForDeploymentPostprocessing = 0;
@@ -488,136 +427,25 @@
 			shellScript = "\"${PODS_ROOT}/Target Support Files/Pods-bitkit/Pods-bitkit-resources.sh\"\n";
 			showEnvVarsInLog = 0;
 		};
-		8FBB657B72AC866E46C7E1D0 /* [CP] Check Pods Manifest.lock */ = {
-=======
-				"${PODS_ROOT}/Target Support Files/Pods-bitkit-bitkitTests/Pods-bitkit-bitkitTests-frameworks-${CONFIGURATION}-output-files.xcfilelist",
-			);
-			runOnlyForDeploymentPostprocessing = 0;
-			shellPath = /bin/sh;
-			shellScript = "\"${PODS_ROOT}/Target Support Files/Pods-bitkit-bitkitTests/Pods-bitkit-bitkitTests-frameworks.sh\"\n";
-			showEnvVarsInLog = 0;
-		};
-		7423DCEEFDC3099766E2D590 /* [CP] Check Pods Manifest.lock */ = {
->>>>>>> d7eb591d
-			isa = PBXShellScriptBuildPhase;
-			buildActionMask = 2147483647;
-			files = (
-			);
-			inputFileListPaths = (
-			);
-			inputPaths = (
-				"${PODS_PODFILE_DIR_PATH}/Podfile.lock",
-				"${PODS_ROOT}/Manifest.lock",
-			);
-			name = "[CP] Check Pods Manifest.lock";
-			outputFileListPaths = (
-			);
-			outputPaths = (
-				"$(DERIVED_FILE_DIR)/Pods-bitkit-bitkitTests-checkManifestLockResult.txt",
-			);
-			runOnlyForDeploymentPostprocessing = 0;
-			shellPath = /bin/sh;
-			shellScript = "diff \"${PODS_PODFILE_DIR_PATH}/Podfile.lock\" \"${PODS_ROOT}/Manifest.lock\" > /dev/null\nif [ $? != 0 ] ; then\n    # print error to STDERR\n    echo \"error: The sandbox is not in sync with the Podfile.lock. Run 'pod install' or update your CocoaPods installation.\" >&2\n    exit 1\nfi\n# This output is used by Xcode 'outputs' to avoid re-running this script phase.\necho \"SUCCESS\" > \"${SCRIPT_OUTPUT_FILE_0}\"\n";
-			showEnvVarsInLog = 0;
-		};
-<<<<<<< HEAD
-		9DB22CBD8302F1F4D59102FA /* [CP-User] [NODEJS MOBILE] Build Native Modules */ = {
-=======
-		858A1B0A99257412E7E49F95 /* [CP] Embed Pods Frameworks */ = {
->>>>>>> d7eb591d
-			isa = PBXShellScriptBuildPhase;
-			buildActionMask = 2147483647;
-			files = (
-			);
-<<<<<<< HEAD
+		D53FEE3A6B78AC158AEEDE16 /* [CP-User] [NODEJS MOBILE] Copy Node.js Project files */ = {
+			isa = PBXShellScriptBuildPhase;
+			buildActionMask = 2147483647;
+			files = (
+			);
+			name = "[CP-User] [NODEJS MOBILE] Copy Node.js Project files";
+			runOnlyForDeploymentPostprocessing = 0;
+			shellPath = /bin/sh;
+			shellScript = "#!/bin/sh\nset -e\nNODEJS_ASSETS_DIR=\"$( cd \"$PROJECT_DIR\" && cd ../nodejs-assets/ && pwd )\"\nNODEJS_BUILT_IN_MODULES_DIR=\"$( cd \"$PROJECT_DIR\" && cd ../node_modules/nodejs-mobile-react-native/install/resources/nodejs-modules/ && pwd )\"\nif [ -d \"$CODESIGNING_FOLDER_PATH/nodejs-project/\" ]\nthen\nrm -rf \"$CODESIGNING_FOLDER_PATH/nodejs-project/\"\nfi\nif [ -d \"$CODESIGNING_FOLDER_PATH/builtin_modules/\" ]\nthen\nrm -rf \"$CODESIGNING_FOLDER_PATH/builtin_modules/\"\nfi\nrsync -av --delete \"$NODEJS_ASSETS_DIR/nodejs-project\" \"$CODESIGNING_FOLDER_PATH\"\nrsync -av --delete \"$NODEJS_BUILT_IN_MODULES_DIR/builtin_modules\" \"$CODESIGNING_FOLDER_PATH\"\n";
+		};
+		E62D6EB5874E6BC8745C22E1 /* [CP-User] [NODEJS MOBILE] Build Native Modules */ = {
+			isa = PBXShellScriptBuildPhase;
+			buildActionMask = 2147483647;
+			files = (
+			);
 			name = "[CP-User] [NODEJS MOBILE] Build Native Modules";
 			runOnlyForDeploymentPostprocessing = 0;
 			shellPath = /bin/sh;
 			shellScript = "#!/bin/sh\nset -e\nif [ -z \"$NODEJS_MOBILE_BUILD_NATIVE_MODULES\" ]; then\n# If build native modules preference is not set, look for it in the project's\n#nodejs-assets/BUILD_NATIVE_MODULES.txt file.\nNODEJS_ASSETS_DIR=\"$( cd \"$PROJECT_DIR\" && cd ../nodejs-assets/ && pwd )\"\nPREFERENCE_FILE_PATH=\"$NODEJS_ASSETS_DIR/BUILD_NATIVE_MODULES.txt\"\n  if [ -f \"$PREFERENCE_FILE_PATH\" ]; then\n    NODEJS_MOBILE_BUILD_NATIVE_MODULES=\"$(cat $PREFERENCE_FILE_PATH | xargs)\"\n  fi\nfi\nif [ -z \"$NODEJS_MOBILE_BUILD_NATIVE_MODULES\" ]; then\n# If build native modules preference is not set, try to find .gyp files\n#to turn it on.\n  gypfiles=($(find \"$CODESIGNING_FOLDER_PATH/nodejs-project/\" -type f -name \"*.gyp\"))\n  if [ ${#gypfiles[@]} -gt 0 ]; then\n    NODEJS_MOBILE_BUILD_NATIVE_MODULES=1\n  else\n    NODEJS_MOBILE_BUILD_NATIVE_MODULES=0\n  fi\nfi\nif [ \"1\" != \"$NODEJS_MOBILE_BUILD_NATIVE_MODULES\" ]; then exit 0; fi\n# Delete object files that may already come from within the npm package.\nfind \"$CODESIGNING_FOLDER_PATH/nodejs-project/\" -name \"*.o\" -type f -delete\nfind \"$CODESIGNING_FOLDER_PATH/nodejs-project/\" -name \"*.a\" -type f -delete\nfind \"$CODESIGNING_FOLDER_PATH/nodejs-project/\" -name \"*.node\" -type f -delete\n# Delete bundle contents that may be there from previous builds.\nfind \"$CODESIGNING_FOLDER_PATH/nodejs-project/\" -path \"*/*.node/*\" -delete\nfind \"$CODESIGNING_FOLDER_PATH/nodejs-project/\" -name \"*.node\" -type d -delete\nfind \"$CODESIGNING_FOLDER_PATH/nodejs-project/\" -path \"*/*.framework/*\" -delete\nfind \"$CODESIGNING_FOLDER_PATH/nodejs-project/\" -name \"*.framework\" -type d -delete\n# Apply patches to the modules package.json\nif [ -d \"$CODESIGNING_FOLDER_PATH\"/nodejs-project/node_modules/ ]; then\n  PATCH_SCRIPT_DIR=\"$( cd \"$PROJECT_DIR\" && cd ../node_modules/nodejs-mobile-react-native/scripts/ && pwd )\"\n  NODEJS_PROJECT_MODULES_DIR=\"$( cd \"$CODESIGNING_FOLDER_PATH\" && cd nodejs-project/node_modules/ && pwd )\"\n  node \"$PATCH_SCRIPT_DIR\"/patch-package.js $NODEJS_PROJECT_MODULES_DIR\nfi\n# Get the nodejs-mobile-gyp location\nif [ -d \"$PROJECT_DIR/../node_modules/nodejs-mobile-gyp/\" ]; then\n  NODEJS_MOBILE_GYP_DIR=\"$( cd \"$PROJECT_DIR\" && cd ../node_modules/nodejs-mobile-gyp/ && pwd )\"\nelse\n  NODEJS_MOBILE_GYP_DIR=\"$( cd \"$PROJECT_DIR\" && cd ../node_modules/nodejs-mobile-react-native/node_modules/nodejs-mobile-gyp/ && pwd )\"\nfi\nNODEJS_MOBILE_GYP_BIN_FILE=\"$NODEJS_MOBILE_GYP_DIR\"/bin/node-gyp.js\n# Support building neon-bindings (Rust) native modules\nif [ -f ~/.cargo/env ]; then\n  source ~/.cargo/env;\nfi\n# Rebuild modules with right environment\nNODEJS_HEADERS_DIR=\"$( cd \"$PROJECT_DIR\" && cd ../node_modules/nodejs-mobile-react-native/ios/libnode/ && pwd )\"\npushd $CODESIGNING_FOLDER_PATH/nodejs-project/\nif [ \"$PLATFORM_NAME\" == \"iphoneos\" ]\nthen\n  GYP_DEFINES=\"OS=ios\" CARGO_BUILD_TARGET=\"aarch64-apple-ios\" npm_config_nodedir=\"$NODEJS_HEADERS_DIR\" npm_config_node_gyp=\"$NODEJS_MOBILE_GYP_BIN_FILE\" npm_config_platform=\"ios\" npm_config_format=\"make-ios\" npm_config_node_engine=\"chakracore\" npm_config_arch=\"arm64\" npm --verbose rebuild --build-from-source\nelse\n  GYP_DEFINES=\"OS=ios\" CARGO_BUILD_TARGET=\"x86_64-apple-ios\" npm_config_nodedir=\"$NODEJS_HEADERS_DIR\" npm_config_node_gyp=\"$NODEJS_MOBILE_GYP_BIN_FILE\" npm_config_platform=\"ios\" npm_config_format=\"make-ios\" npm_config_node_engine=\"chakracore\" npm_config_arch=\"x64\" npm --verbose rebuild --build-from-source\nfi\npopd\n";
-		};
-		A172ED52940DC9002AD871EC /* [CP-User] [NODEJS MOBILE] Sign Native Modules */ = {
-=======
-			inputFileListPaths = (
-				"${PODS_ROOT}/Target Support Files/Pods-bitkit/Pods-bitkit-frameworks-${CONFIGURATION}-input-files.xcfilelist",
-			);
-			name = "[CP] Embed Pods Frameworks";
-			outputFileListPaths = (
-				"${PODS_ROOT}/Target Support Files/Pods-bitkit/Pods-bitkit-frameworks-${CONFIGURATION}-output-files.xcfilelist",
-			);
-			runOnlyForDeploymentPostprocessing = 0;
-			shellPath = /bin/sh;
-			shellScript = "\"${PODS_ROOT}/Target Support Files/Pods-bitkit/Pods-bitkit-frameworks.sh\"\n";
-			showEnvVarsInLog = 0;
-		};
-		B1532D37C5F5312586AA8B59 /* [CP] Copy Pods Resources */ = {
->>>>>>> d7eb591d
-			isa = PBXShellScriptBuildPhase;
-			buildActionMask = 2147483647;
-			files = (
-			);
-			name = "[CP-User] [NODEJS MOBILE] Sign Native Modules";
-			runOnlyForDeploymentPostprocessing = 0;
-			shellPath = /bin/sh;
-			shellScript = "#!/bin/sh\nset -e\nif [ -z \"$NODEJS_MOBILE_BUILD_NATIVE_MODULES\" ]; then\n# If build native modules preference is not set, look for it in the project's\n#nodejs-assets/BUILD_NATIVE_MODULES.txt file.\nNODEJS_ASSETS_DIR=\"$( cd \"$PROJECT_DIR\" && cd ../nodejs-assets/ && pwd )\"\nPREFERENCE_FILE_PATH=\"$NODEJS_ASSETS_DIR/BUILD_NATIVE_MODULES.txt\"\n  if [ -f \"$PREFERENCE_FILE_PATH\" ]; then\n    NODEJS_MOBILE_BUILD_NATIVE_MODULES=\"$(cat $PREFERENCE_FILE_PATH | xargs)\"\n  fi\nfi\nif [ -z \"$NODEJS_MOBILE_BUILD_NATIVE_MODULES\" ]; then\n# If build native modules preference is not set, try to find .gyp files\n#to turn it on.\n  gypfiles=($(find \"$CODESIGNING_FOLDER_PATH/nodejs-project/\" -type f -name \"*.gyp\"))\n  if [ ${#gypfiles[@]} -gt 0 ]; then\n    NODEJS_MOBILE_BUILD_NATIVE_MODULES=1\n  else\n    NODEJS_MOBILE_BUILD_NATIVE_MODULES=0\n  fi\nfi\nif [ \"1\" != \"$NODEJS_MOBILE_BUILD_NATIVE_MODULES\" ]; then exit 0; fi\n# Delete object files\nfind \"$CODESIGNING_FOLDER_PATH/nodejs-project/\" -name \"*.o\" -type f -delete\nfind \"$CODESIGNING_FOLDER_PATH/nodejs-project/\" -name \"*.a\" -type f -delete\n# Create Info.plist for each framework built and loader override.\nPATCH_SCRIPT_DIR=\"$( cd \"$PROJECT_DIR\" && cd ../node_modules/nodejs-mobile-react-native/scripts/ && pwd )\"\nNODEJS_PROJECT_DIR=\"$( cd \"$CODESIGNING_FOLDER_PATH\" && cd nodejs-project/ && pwd )\"\nnode \"$PATCH_SCRIPT_DIR\"/ios-create-plists-and-dlopen-override.js $NODEJS_PROJECT_DIR\n# Embed every resulting .framework in the application and delete them afterwards.\nembed_framework()\n{\n    FRAMEWORK_NAME=\"$(basename \"$1\")\"\n    cp -r \"$1\" \"$TARGET_BUILD_DIR/$FRAMEWORKS_FOLDER_PATH/\"\n    /usr/bin/codesign --force --sign $EXPANDED_CODE_SIGN_IDENTITY --preserve-metadata=identifier,entitlements,flags --timestamp=none \"$TARGET_BUILD_DIR/$FRAMEWORKS_FOLDER_PATH/$FRAMEWORK_NAME\"\n}\nfind \"$CODESIGNING_FOLDER_PATH/nodejs-project/\" -name \"*.framework\" -type d | while read frmwrk_path; do embed_framework \"$frmwrk_path\"; done\n\n#Delete gyp temporary .deps dependency folders from the project structure.\nfind \"$CODESIGNING_FOLDER_PATH/nodejs-project/\" -path \"*/.deps/*\" -delete\nfind \"$CODESIGNING_FOLDER_PATH/nodejs-project/\" -name \".deps\" -type d -delete\n\n#Delete frameworks from their build paths\nfind \"$CODESIGNING_FOLDER_PATH/nodejs-project/\" -path \"*/*.framework/*\" -delete\nfind \"$CODESIGNING_FOLDER_PATH/nodejs-project/\" -name \"*.framework\" -type d -delete\n";
-		};
-<<<<<<< HEAD
-		B5274BE9317836B5717B5EA3 /* [CP-User] [NODEJS MOBILE] Copy Node.js Project files */ = {
-=======
-		D53FEE3A6B78AC158AEEDE16 /* [CP-User] [NODEJS MOBILE] Copy Node.js Project files */ = {
->>>>>>> d7eb591d
-			isa = PBXShellScriptBuildPhase;
-			buildActionMask = 2147483647;
-			files = (
-			);
-			name = "[CP-User] [NODEJS MOBILE] Copy Node.js Project files";
-			runOnlyForDeploymentPostprocessing = 0;
-			shellPath = /bin/sh;
-			shellScript = "#!/bin/sh\nset -e\nNODEJS_ASSETS_DIR=\"$( cd \"$PROJECT_DIR\" && cd ../nodejs-assets/ && pwd )\"\nNODEJS_BUILT_IN_MODULES_DIR=\"$( cd \"$PROJECT_DIR\" && cd ../node_modules/nodejs-mobile-react-native/install/resources/nodejs-modules/ && pwd )\"\nif [ -d \"$CODESIGNING_FOLDER_PATH/nodejs-project/\" ]\nthen\nrm -rf \"$CODESIGNING_FOLDER_PATH/nodejs-project/\"\nfi\nif [ -d \"$CODESIGNING_FOLDER_PATH/builtin_modules/\" ]\nthen\nrm -rf \"$CODESIGNING_FOLDER_PATH/builtin_modules/\"\nfi\nrsync -av --delete \"$NODEJS_ASSETS_DIR/nodejs-project\" \"$CODESIGNING_FOLDER_PATH\"\nrsync -av --delete \"$NODEJS_BUILT_IN_MODULES_DIR/builtin_modules\" \"$CODESIGNING_FOLDER_PATH\"\n";
-		};
-<<<<<<< HEAD
-		B7AE25B7F07C979CEF62C6D9 /* [CP] Copy Pods Resources */ = {
-=======
-		E62D6EB5874E6BC8745C22E1 /* [CP-User] [NODEJS MOBILE] Build Native Modules */ = {
->>>>>>> d7eb591d
-			isa = PBXShellScriptBuildPhase;
-			buildActionMask = 2147483647;
-			files = (
-			);
-<<<<<<< HEAD
-			inputFileListPaths = (
-				"${PODS_ROOT}/Target Support Files/Pods-bitkit-bitkitTests/Pods-bitkit-bitkitTests-resources-${CONFIGURATION}-input-files.xcfilelist",
-			);
-			name = "[CP] Copy Pods Resources";
-			outputFileListPaths = (
-				"${PODS_ROOT}/Target Support Files/Pods-bitkit-bitkitTests/Pods-bitkit-bitkitTests-resources-${CONFIGURATION}-output-files.xcfilelist",
-			);
-			runOnlyForDeploymentPostprocessing = 0;
-			shellPath = /bin/sh;
-			shellScript = "\"${PODS_ROOT}/Target Support Files/Pods-bitkit-bitkitTests/Pods-bitkit-bitkitTests-resources.sh\"\n";
-			showEnvVarsInLog = 0;
-		};
-		CCBD25A4892E980F3B658D8C /* [CP] Embed Pods Frameworks */ = {
-			isa = PBXShellScriptBuildPhase;
-			buildActionMask = 2147483647;
-			files = (
-			);
-			inputFileListPaths = (
-				"${PODS_ROOT}/Target Support Files/Pods-bitkit-bitkitTests/Pods-bitkit-bitkitTests-frameworks-${CONFIGURATION}-input-files.xcfilelist",
-			);
-			name = "[CP] Embed Pods Frameworks";
-			outputFileListPaths = (
-				"${PODS_ROOT}/Target Support Files/Pods-bitkit-bitkitTests/Pods-bitkit-bitkitTests-frameworks-${CONFIGURATION}-output-files.xcfilelist",
-			);
-			runOnlyForDeploymentPostprocessing = 0;
-			shellPath = /bin/sh;
-			shellScript = "\"${PODS_ROOT}/Target Support Files/Pods-bitkit-bitkitTests/Pods-bitkit-bitkitTests-frameworks.sh\"\n";
-			showEnvVarsInLog = 0;
-=======
-			name = "[CP-User] [NODEJS MOBILE] Build Native Modules";
-			runOnlyForDeploymentPostprocessing = 0;
-			shellPath = /bin/sh;
-			shellScript = "#!/bin/sh\nset -e\nif [ -z \"$NODEJS_MOBILE_BUILD_NATIVE_MODULES\" ]; then\n# If build native modules preference is not set, look for it in the project's\n#nodejs-assets/BUILD_NATIVE_MODULES.txt file.\nNODEJS_ASSETS_DIR=\"$( cd \"$PROJECT_DIR\" && cd ../nodejs-assets/ && pwd )\"\nPREFERENCE_FILE_PATH=\"$NODEJS_ASSETS_DIR/BUILD_NATIVE_MODULES.txt\"\n  if [ -f \"$PREFERENCE_FILE_PATH\" ]; then\n    NODEJS_MOBILE_BUILD_NATIVE_MODULES=\"$(cat $PREFERENCE_FILE_PATH | xargs)\"\n  fi\nfi\nif [ -z \"$NODEJS_MOBILE_BUILD_NATIVE_MODULES\" ]; then\n# If build native modules preference is not set, try to find .gyp files\n#to turn it on.\n  gypfiles=($(find \"$CODESIGNING_FOLDER_PATH/nodejs-project/\" -type f -name \"*.gyp\"))\n  if [ ${#gypfiles[@]} -gt 0 ]; then\n    NODEJS_MOBILE_BUILD_NATIVE_MODULES=1\n  else\n    NODEJS_MOBILE_BUILD_NATIVE_MODULES=0\n  fi\nfi\nif [ \"1\" != \"$NODEJS_MOBILE_BUILD_NATIVE_MODULES\" ]; then exit 0; fi\n# Delete object files that may already come from within the npm package.\nfind \"$CODESIGNING_FOLDER_PATH/nodejs-project/\" -name \"*.o\" -type f -delete\nfind \"$CODESIGNING_FOLDER_PATH/nodejs-project/\" -name \"*.a\" -type f -delete\nfind \"$CODESIGNING_FOLDER_PATH/nodejs-project/\" -name \"*.node\" -type f -delete\n# Delete bundle contents that may be there from previous builds.\nfind \"$CODESIGNING_FOLDER_PATH/nodejs-project/\" -path \"*/*.node/*\" -delete\nfind \"$CODESIGNING_FOLDER_PATH/nodejs-project/\" -name \"*.node\" -type d -delete\nfind \"$CODESIGNING_FOLDER_PATH/nodejs-project/\" -path \"*/*.framework/*\" -delete\nfind \"$CODESIGNING_FOLDER_PATH/nodejs-project/\" -name \"*.framework\" -type d -delete\n# Apply patches to the modules package.json\nif [ -d \"$CODESIGNING_FOLDER_PATH\"/nodejs-project/node_modules/ ]; then\n  PATCH_SCRIPT_DIR=\"$( cd \"$PROJECT_DIR\" && cd ../node_modules/nodejs-mobile-react-native/scripts/ && pwd )\"\n  NODEJS_PROJECT_MODULES_DIR=\"$( cd \"$CODESIGNING_FOLDER_PATH\" && cd nodejs-project/node_modules/ && pwd )\"\n  node \"$PATCH_SCRIPT_DIR\"/patch-package.js $NODEJS_PROJECT_MODULES_DIR\nfi\n# Get the nodejs-mobile-gyp location\nif [ -d \"$PROJECT_DIR/../node_modules/nodejs-mobile-gyp/\" ]; then\n  NODEJS_MOBILE_GYP_DIR=\"$( cd \"$PROJECT_DIR\" && cd ../node_modules/nodejs-mobile-gyp/ && pwd )\"\nelse\n  NODEJS_MOBILE_GYP_DIR=\"$( cd \"$PROJECT_DIR\" && cd ../node_modules/nodejs-mobile-react-native/node_modules/nodejs-mobile-gyp/ && pwd )\"\nfi\nNODEJS_MOBILE_GYP_BIN_FILE=\"$NODEJS_MOBILE_GYP_DIR\"/bin/node-gyp.js\n# Support building neon-bindings (Rust) native modules\nif [ -f ~/.cargo/env ]; then\n  source ~/.cargo/env;\nfi\n# Rebuild modules with right environment\nNODEJS_HEADERS_DIR=\"$( cd \"$PROJECT_DIR\" && cd ../node_modules/nodejs-mobile-react-native/ios/libnode/ && pwd )\"\npushd $CODESIGNING_FOLDER_PATH/nodejs-project/\nif [ \"$PLATFORM_NAME\" == \"iphoneos\" ]\nthen\n  GYP_DEFINES=\"OS=ios\" CARGO_BUILD_TARGET=\"aarch64-apple-ios\" npm_config_nodedir=\"$NODEJS_HEADERS_DIR\" npm_config_node_gyp=\"$NODEJS_MOBILE_GYP_BIN_FILE\" npm_config_platform=\"ios\" npm_config_format=\"make-ios\" npm_config_node_engine=\"chakracore\" npm_config_arch=\"arm64\" npm --verbose rebuild --build-from-source\nelse\n  GYP_DEFINES=\"OS=ios\" CARGO_BUILD_TARGET=\"x86_64-apple-ios\" npm_config_nodedir=\"$NODEJS_HEADERS_DIR\" npm_config_node_gyp=\"$NODEJS_MOBILE_GYP_BIN_FILE\" npm_config_platform=\"ios\" npm_config_format=\"make-ios\" npm_config_node_engine=\"chakracore\" npm_config_arch=\"x64\" npm --verbose rebuild --build-from-source\nfi\npopd\n";
->>>>>>> d7eb591d
 		};
 		FD10A7F022414F080027D42C /* Start Packager */ = {
 			isa = PBXShellScriptBuildPhase;
@@ -671,11 +499,7 @@
 /* Begin XCBuildConfiguration section */
 		00E356F61AD99517003FC87E /* Debug */ = {
 			isa = XCBuildConfiguration;
-<<<<<<< HEAD
-			baseConfigurationReference = E3136707CEA0F23BFB29C529 /* Pods-bitkit-bitkitTests.debug.xcconfig */;
-=======
 			baseConfigurationReference = 444EAABECD73CC86C582C108 /* Pods-bitkit-bitkitTests.debug.xcconfig */;
->>>>>>> d7eb591d
 			buildSettings = {
 				ALWAYS_EMBED_SWIFT_STANDARD_LIBRARIES = YES;
 				BUNDLE_LOADER = "$(TEST_HOST)";
@@ -703,11 +527,7 @@
 		};
 		00E356F71AD99517003FC87E /* Release */ = {
 			isa = XCBuildConfiguration;
-<<<<<<< HEAD
-			baseConfigurationReference = 1E92F39FEDB28A6614EFCCDB /* Pods-bitkit-bitkitTests.release.xcconfig */;
-=======
 			baseConfigurationReference = 3A2A790D063C00580DACF5E0 /* Pods-bitkit-bitkitTests.release.xcconfig */;
->>>>>>> d7eb591d
 			buildSettings = {
 				ALWAYS_EMBED_SWIFT_STANDARD_LIBRARIES = YES;
 				BUNDLE_LOADER = "$(TEST_HOST)";
@@ -732,11 +552,7 @@
 		};
 		13B07F941A680F5B00A75B9A /* Debug */ = {
 			isa = XCBuildConfiguration;
-<<<<<<< HEAD
-			baseConfigurationReference = 0FDA509DEB554CA9327C4E7C /* Pods-bitkit.debug.xcconfig */;
-=======
 			baseConfigurationReference = D13A1262BE3ECB2581FC2EDC /* Pods-bitkit.debug.xcconfig */;
->>>>>>> d7eb591d
 			buildSettings = {
 				ASSETCATALOG_COMPILER_APPICON_NAME = AppIcon;
 				CLANG_ENABLE_MODULES = YES;
@@ -767,11 +583,7 @@
 		};
 		13B07F951A680F5B00A75B9A /* Release */ = {
 			isa = XCBuildConfiguration;
-<<<<<<< HEAD
-			baseConfigurationReference = 1DC4EC3B5FB0C8A189E327FB /* Pods-bitkit.release.xcconfig */;
-=======
 			baseConfigurationReference = F615571D2777FBACDAED24E2 /* Pods-bitkit.release.xcconfig */;
->>>>>>> d7eb591d
 			buildSettings = {
 				ASSETCATALOG_COMPILER_APPICON_NAME = AppIcon;
 				CLANG_ENABLE_MODULES = YES;
