#import "AppDelegate.h"

#import <React/RCTBundleURLProvider.h>
#import <React/RCTLinkingManager.h>
#import <React/RCTRootView.h>
#import "RNQuickActionManager.h"

@implementation AppDelegate

- (BOOL)application:(UIApplication *)application didFinishLaunchingWithOptions:(NSDictionary *)launchOptions
{
  self.moduleName = @"bitkit";
  // You can add your custom initial props in the dictionary below.
  // They will be passed down to the ViewController used by React Native.
  self.initialProps = @{};

  BOOL result = [super application:application didFinishLaunchingWithOptions:launchOptions];
  // adding it for boot splash BEGIN
  // TODO: upgrade when RN 0.72 is out
  // https://github.com/facebook/react-native/issues/35937#issuecomment-1421641189
  RCTRootView *rootView = (RCTRootView *)self.window.rootViewController.view;
  UIStoryboard *sb = [UIStoryboard storyboardWithName:@"LaunchScreen" bundle:nil];
  UIViewController *vc = [sb instantiateInitialViewController];
  rootView.loadingView = vc.view;
  // adding it for boot splash END
  return result;
}

- (NSURL *)sourceURLForBridge:(RCTBridge *)bridge
{
#if DEBUG
  return [[RCTBundleURLProvider sharedSettings] jsBundleURLForBundleRoot:@"index"];
#else
  return [[NSBundle mainBundle] URLForResource:@"main" withExtension:@"jsbundle"];
#endif
}

// Deep Linking
- (BOOL)application:(UIApplication *)application
   openURL:(NSURL *)url
   options:(NSDictionary<UIApplicationOpenURLOptionsKey,id> *)options
{
  return [RCTLinkingManager application:application openURL:url options:options];
}

<<<<<<< HEAD
=======
/// This method controls whether the `concurrentRoot`feature of React18 is turned on or off.
///
/// @see: https://reactjs.org/blog/2022/03/29/react-v18.html
/// @note: This requires to be rendering on Fabric (i.e. on the New Architecture).
/// @return: `true` if the `concurrentRoot` feature is enabled. Otherwise, it returns `false`.
- (BOOL)concurrentRootEnabled
{
  return true;
}

- (void)application:(UIApplication *)application performActionForShortcutItem:(UIApplicationShortcutItem *)shortcutItem completionHandler:(void (^)(BOOL succeeded)) completionHandler {
  [RNQuickActionManager onQuickActionPress:shortcutItem completionHandler:completionHandler];
}

>>>>>>> d9b3e134
@end<|MERGE_RESOLUTION|>--- conflicted
+++ resolved
@@ -43,21 +43,9 @@
   return [RCTLinkingManager application:application openURL:url options:options];
 }
 
-<<<<<<< HEAD
-=======
-/// This method controls whether the `concurrentRoot`feature of React18 is turned on or off.
-///
-/// @see: https://reactjs.org/blog/2022/03/29/react-v18.html
-/// @note: This requires to be rendering on Fabric (i.e. on the New Architecture).
-/// @return: `true` if the `concurrentRoot` feature is enabled. Otherwise, it returns `false`.
-- (BOOL)concurrentRootEnabled
-{
-  return true;
-}
-
+// Quick action
 - (void)application:(UIApplication *)application performActionForShortcutItem:(UIApplicationShortcutItem *)shortcutItem completionHandler:(void (^)(BOOL succeeded)) completionHandler {
   [RNQuickActionManager onQuickActionPress:shortcutItem completionHandler:completionHandler];
 }
 
->>>>>>> d9b3e134
 @end