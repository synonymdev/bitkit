import React, { useRef } from 'react';
import { useEffect } from 'react';
import { TextInput as ITextInput, StyleSheet } from 'react-native';
<<<<<<< HEAD
import { TouchableOpacity } from 'react-native-gesture-handler';
=======
import { TouchableOpacity } from 'react-native';
>>>>>>> ce71f381
import { BasicProfile } from '../store/types/slashtags';
import { Text, Title, TextInput, View, CameraIcon } from '../styles/components';
import { profileNameMultiLine } from '../utils/helpers';
import ProfileImage from './ProfileImage';
import { SlashtagURL } from './SlashtagURL';
import { launchImageLibrary } from 'react-native-image-picker';

export const ProfileCard = ({
	id,
	profile,
	editable,
	onChange,
}: {
	id?: string;
	profile?: BasicProfile;
	editable?: boolean;
	onChange?: (name, val) => void;
}): JSX.Element => {
	const name = profile?.name;
	const bio = profile?.bio?.slice?.(0, 160);

	const nameRef = useRef<ITextInput | null>(null);
	const bioRef = useRef<ITextInput | null>(null);

<<<<<<< HEAD
	useEffect(() => {
		nameRef.current?.focus();
	}, [nameRef.current]);
=======
	useEffect(() => nameRef.current?.focus(), []);
>>>>>>> ce71f381

	return (
		<View style={styles.container}>
			<View style={styles.row}>
				<View>
					{editable ? (
						<TextInput
							ref={nameRef}
							autoFucus={true}
							style={styles.name}
							value={name?.replace(/\s+/g, '\n')}
							placeholder={'Your public\nprofile name'}
							multiline={true}
<<<<<<< HEAD
							onChangeText={(value) => {
=======
							onChangeText={(value): void => {
>>>>>>> ce71f381
								if (value.slice(-1) === '\t') {
									bioRef.current?.focus();
								} else {
									onChange?.('name', value.replace(/\n/g, ' '));
								}
							}}
						/>
					) : (
						<Title style={styles.name}>{profileNameMultiLine(name)}</Title>
					)}
<<<<<<< HEAD
					<SlashtagURL style={styles.url} url={profile?.id} />
=======
					<SlashtagURL style={styles.url} url={id} />
>>>>>>> ce71f381
				</View>
				{editable ? (
					<TouchableOpacity
						activeOpacity={0.8}
						style={styles.editImageButton}
						onPress={async (): Promise<void> => {
							const result = await launchImageLibrary({
								mediaType: 'photo',
								includeBase64: true,
								quality: 0.1,
							});
							const base64 = result.assets?.[0].base64;
							const type = result.assets?.[0].type;
							base64 && onChange?.('image', `data:${type};base64,` + base64);
						}}>
						<CameraIcon style={styles.cameraIcon} />
						<ProfileImage
							size={96}
<<<<<<< HEAD
=======
							id={id}
>>>>>>> ce71f381
							profile={profile}
							style={styles.profileImage}
						/>
					</TouchableOpacity>
				) : (
<<<<<<< HEAD
					<ProfileImage profile={profile} size={96} />
=======
					<ProfileImage id={id} profile={profile} size={96} />
>>>>>>> ce71f381
				)}
			</View>

			{editable ? (
				<TextInput
<<<<<<< HEAD
=======
					color="gray1"
>>>>>>> ce71f381
					ref={bioRef}
					style={styles.bio}
					value={bio}
					placeholder={'Short bio. Tell a bit about yourself.'}
<<<<<<< HEAD
					onChangeText={(value) => onChange?.('bio', value)}
				/>
			) : (
				<Text style={styles.bio}>{bio}</Text>
=======
					onChangeText={(value): void => onChange?.('bio', value)}
				/>
			) : (
				<Text color="gray1" style={styles.bio}>
					{bio}
				</Text>
>>>>>>> ce71f381
			)}
		</View>
	);
};

const styles = StyleSheet.create({
	container: {
		display: 'flex',
		flexDirection: 'column',
	},
	row: {
		display: 'flex',
		flexDirection: 'row',
		alignItems: 'flex-start',
		justifyContent: 'space-between',
		marginBottom: 16,
	},
	name: {
		fontSize: 34,
		fontFamily: 'NHaasGroteskDSW02-65Md',
		backgroundColor: 'transparent',
	},
	bio: {
		fontSize: 22,
		lineHeight: 26,
		backgroundColor: 'transparent',
<<<<<<< HEAD
		color: '#8E8E93',
	},
	actions: {
		display: 'flex',
		flexDirection: 'row',
=======
>>>>>>> ce71f381
	},
	url: {
		marginTop: 16,
	},
	editImageButton: {
		display: 'flex',
		alignItems: 'center',
		justifyContent: 'center',
	},
	cameraIcon: {
		position: 'absolute',
		zIndex: 99999,
	},
	profileImage: {
		opacity: 0.6,
	},
});

export default ProfileCard;<|MERGE_RESOLUTION|>--- conflicted
+++ resolved
@@ -1,11 +1,7 @@
 import React, { useRef } from 'react';
 import { useEffect } from 'react';
 import { TextInput as ITextInput, StyleSheet } from 'react-native';
-<<<<<<< HEAD
-import { TouchableOpacity } from 'react-native-gesture-handler';
-=======
 import { TouchableOpacity } from 'react-native';
->>>>>>> ce71f381
 import { BasicProfile } from '../store/types/slashtags';
 import { Text, Title, TextInput, View, CameraIcon } from '../styles/components';
 import { profileNameMultiLine } from '../utils/helpers';
@@ -30,13 +26,7 @@
 	const nameRef = useRef<ITextInput | null>(null);
 	const bioRef = useRef<ITextInput | null>(null);
 
-<<<<<<< HEAD
-	useEffect(() => {
-		nameRef.current?.focus();
-	}, [nameRef.current]);
-=======
 	useEffect(() => nameRef.current?.focus(), []);
->>>>>>> ce71f381
 
 	return (
 		<View style={styles.container}>
@@ -50,11 +40,7 @@
 							value={name?.replace(/\s+/g, '\n')}
 							placeholder={'Your public\nprofile name'}
 							multiline={true}
-<<<<<<< HEAD
-							onChangeText={(value) => {
-=======
 							onChangeText={(value): void => {
->>>>>>> ce71f381
 								if (value.slice(-1) === '\t') {
 									bioRef.current?.focus();
 								} else {
@@ -65,11 +51,7 @@
 					) : (
 						<Title style={styles.name}>{profileNameMultiLine(name)}</Title>
 					)}
-<<<<<<< HEAD
-					<SlashtagURL style={styles.url} url={profile?.id} />
-=======
 					<SlashtagURL style={styles.url} url={id} />
->>>>>>> ce71f381
 				</View>
 				{editable ? (
 					<TouchableOpacity
@@ -88,46 +70,29 @@
 						<CameraIcon style={styles.cameraIcon} />
 						<ProfileImage
 							size={96}
-<<<<<<< HEAD
-=======
 							id={id}
->>>>>>> ce71f381
 							profile={profile}
 							style={styles.profileImage}
 						/>
 					</TouchableOpacity>
 				) : (
-<<<<<<< HEAD
-					<ProfileImage profile={profile} size={96} />
-=======
 					<ProfileImage id={id} profile={profile} size={96} />
->>>>>>> ce71f381
 				)}
 			</View>
 
 			{editable ? (
 				<TextInput
-<<<<<<< HEAD
-=======
 					color="gray1"
->>>>>>> ce71f381
 					ref={bioRef}
 					style={styles.bio}
 					value={bio}
 					placeholder={'Short bio. Tell a bit about yourself.'}
-<<<<<<< HEAD
-					onChangeText={(value) => onChange?.('bio', value)}
-				/>
-			) : (
-				<Text style={styles.bio}>{bio}</Text>
-=======
 					onChangeText={(value): void => onChange?.('bio', value)}
 				/>
 			) : (
 				<Text color="gray1" style={styles.bio}>
 					{bio}
 				</Text>
->>>>>>> ce71f381
 			)}
 		</View>
 	);
@@ -154,14 +119,6 @@
 		fontSize: 22,
 		lineHeight: 26,
 		backgroundColor: 'transparent',
-<<<<<<< HEAD
-		color: '#8E8E93',
-	},
-	actions: {
-		display: 'flex',
-		flexDirection: 'row',
-=======
->>>>>>> ce71f381
 	},
 	url: {
 		marginTop: 16,
