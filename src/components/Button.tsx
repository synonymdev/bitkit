/**
 * @format
 * @flow strict-local
 */
<<<<<<< HEAD
import React from "react";
import {
	StyleSheet
} from "react-native";
import { Pressable, Text } from "../styles/components";

interface IButton {
	text: string,
	color?: string,
	onPress?: Function,
	onLongPress?: Function,
	style?: Object
}
const Button = (
	{
		text = "",
		color = "background",
		onPress = () => null,
		onLongPress = () => null,
		style = {},
	}: IButton) => {
=======
import React from 'react';
import { StyleSheet, Text, Pressable } from 'react-native';

const Button = ({
	text = '',
	onPress = () => null,
	style = {},
}: {
	text: string;
	onPress?: Function;
	style?: Object;
}) => {
>>>>>>> 86fd04a9
	return (
		<Pressable
			color={color}
			style={[styles.button, style]}
			//@ts-ignore
<<<<<<< HEAD
			onPress={onPress}
			//@ts-ignore
			onLongPress={onLongPress}
		>
			<Text style={styles.text}>
				{text}
			</Text>
=======
			onPress={onPress}>
			<Text style={styles.text}>{text}</Text>
>>>>>>> 86fd04a9
		</Pressable>
	);
};

const styles = StyleSheet.create({
	button: {
<<<<<<< HEAD
		alignItems: "center",
		justifyContent: "center",
		alignSelf: "center",
		borderRadius: 10,
		paddingVertical: 5,
		shadowColor: "rgba(0, 0, 0, 0.1)",
=======
		alignItems: 'center',
		justifyContent: 'center',
		alignSelf: 'center',
		borderRadius: 25,
		paddingTop: 5,
		paddingBottom: 5,
		paddingHorizontal: 20,
		backgroundColor: '#FFFFFF',
		shadowColor: 'rgba(0, 0, 0, 0.1)',
>>>>>>> 86fd04a9
		shadowOpacity: 0.8,
		elevation: 6,
		shadowRadius: 15,
		shadowOffset: { width: 1, height: 13 },
		minWidth: 110,
		marginVertical: 5,
	},
	text: {
<<<<<<< HEAD
		fontSize: 14,
		fontWeight: "bold",
		textAlign: "center",
		paddingVertical: 8,
=======
		fontSize: 20,
		color: 'black',
		fontWeight: 'bold',
		textAlign: 'center',
		padding: 15,
>>>>>>> 86fd04a9
	},
});

export default Button;<|MERGE_RESOLUTION|>--- conflicted
+++ resolved
@@ -2,11 +2,10 @@
  * @format
  * @flow strict-local
  */
-<<<<<<< HEAD
-import React from "react";
+import React from 'react';
 import {
 	StyleSheet
-} from "react-native";
+} from 'react-native';
 import { Pressable, Text } from "../styles/components";
 
 interface IButton {
@@ -18,32 +17,17 @@
 }
 const Button = (
 	{
-		text = "",
-		color = "background",
+		text = '',
+		color = 'background',
 		onPress = () => null,
 		onLongPress = () => null,
 		style = {},
 	}: IButton) => {
-=======
-import React from 'react';
-import { StyleSheet, Text, Pressable } from 'react-native';
-
-const Button = ({
-	text = '',
-	onPress = () => null,
-	style = {},
-}: {
-	text: string;
-	onPress?: Function;
-	style?: Object;
-}) => {
->>>>>>> 86fd04a9
 	return (
 		<Pressable
 			color={color}
 			style={[styles.button, style]}
 			//@ts-ignore
-<<<<<<< HEAD
 			onPress={onPress}
 			//@ts-ignore
 			onLongPress={onLongPress}
@@ -51,34 +35,18 @@
 			<Text style={styles.text}>
 				{text}
 			</Text>
-=======
-			onPress={onPress}>
-			<Text style={styles.text}>{text}</Text>
->>>>>>> 86fd04a9
 		</Pressable>
 	);
 };
 
 const styles = StyleSheet.create({
 	button: {
-<<<<<<< HEAD
-		alignItems: "center",
-		justifyContent: "center",
-		alignSelf: "center",
+		alignItems: 'center',
+		justifyContent: 'center',
+		alignSelf: 'center',
 		borderRadius: 10,
 		paddingVertical: 5,
 		shadowColor: "rgba(0, 0, 0, 0.1)",
-=======
-		alignItems: 'center',
-		justifyContent: 'center',
-		alignSelf: 'center',
-		borderRadius: 25,
-		paddingTop: 5,
-		paddingBottom: 5,
-		paddingHorizontal: 20,
-		backgroundColor: '#FFFFFF',
-		shadowColor: 'rgba(0, 0, 0, 0.1)',
->>>>>>> 86fd04a9
 		shadowOpacity: 0.8,
 		elevation: 6,
 		shadowRadius: 15,
@@ -87,18 +55,10 @@
 		marginVertical: 5,
 	},
 	text: {
-<<<<<<< HEAD
 		fontSize: 14,
-		fontWeight: "bold",
-		textAlign: "center",
-		paddingVertical: 8,
-=======
-		fontSize: 20,
-		color: 'black',
 		fontWeight: 'bold',
 		textAlign: 'center',
-		padding: 15,
->>>>>>> 86fd04a9
+		paddingVertical: 8,
 	},
 });
 
