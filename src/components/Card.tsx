<<<<<<< HEAD
import React, { ReactElement } from "react";
import {
	StyleSheet
} from "react-native";
import { View } from "../styles/components";

interface ICard {
	style?: {},
	children?: ReactElement;
=======
import React, { ReactNode } from 'react';
import { StyleSheet } from 'react-native';
import { View } from '../styles/components';

interface ICard {
	style?: {};
	children?: ReactNode;
>>>>>>> 86fd04a9
}
const Card = ({ style = {}, children = <View /> }: ICard) => (
	<View color="surface" style={[styles.container, { style }]}>
		{children}
	</View>
);

const styles = StyleSheet.create({
	container: {
<<<<<<< HEAD
		width: "100%",
		alignSelf: "center",
=======
		width: '90%',
		minHeight: '10%',
		alignSelf: 'center',
>>>>>>> 86fd04a9
		borderRadius: 15,
		marginVertical: 10,
		paddingVertical: 10,
		paddingHorizontal: 20,
		shadowColor: 'rgba(0, 0, 0, 0.1)',
		shadowOpacity: 0.9,
		elevation: 6,
		shadowRadius: 8,
		shadowOffset: { width: 0, height: 0 },
	},
});

export default Card;<|MERGE_RESOLUTION|>--- conflicted
+++ resolved
@@ -1,22 +1,10 @@
-<<<<<<< HEAD
-import React, { ReactElement } from "react";
-import {
-	StyleSheet
-} from "react-native";
-import { View } from "../styles/components";
-
-interface ICard {
-	style?: {},
-	children?: ReactElement;
-=======
-import React, { ReactNode } from 'react';
+import React, { ReactElement } from 'react';
 import { StyleSheet } from 'react-native';
 import { View } from '../styles/components';
 
 interface ICard {
 	style?: {};
-	children?: ReactNode;
->>>>>>> 86fd04a9
+	children?: ReactElement;
 }
 const Card = ({ style = {}, children = <View /> }: ICard) => (
 	<View color="surface" style={[styles.container, { style }]}>
@@ -26,14 +14,8 @@
 
 const styles = StyleSheet.create({
 	container: {
-<<<<<<< HEAD
-		width: "100%",
-		alignSelf: "center",
-=======
-		width: '90%',
-		minHeight: '10%',
+		width: '100%',
 		alignSelf: 'center',
->>>>>>> 86fd04a9
 		borderRadius: 15,
 		marginVertical: 10,
 		paddingVertical: 10,
