--- conflicted
+++ resolved
@@ -1,26 +1,11 @@
-<<<<<<< HEAD
-import "../shim";
-import React, { memo, useEffect } from "react";
+import '../shim';
+import React, { memo, useEffect } from 'react';
 import {
 	InteractionManager,
 	Platform,
 	StyleSheet,
 	UIManager
-} from "react-native";
-import { useSelector } from "react-redux";
-import { ThemeProvider } from "styled-components/native";
-import { StatusBar, SafeAreaView } from "./styles/components";
-import RootNavigator from "./navigation/root/RootNavigator";
-import Store from "./store/types";
-import useLightning from "./utils/hooks/lightning";
-import themes from "./styles/themes";
-import { getStore } from "./store/helpers";
-import { createWallet } from "./store/actions/wallet";
-import { start as startElectrum } from "rn-electrum-client/helpers";
-=======
-import '../shim';
-import React, { memo, useEffect } from 'react';
-import { InteractionManager, StyleSheet } from 'react-native';
+} from 'react-native';
 import { useSelector } from 'react-redux';
 import { ThemeProvider } from 'styled-components/native';
 import { StatusBar, SafeAreaView } from './styles/components';
@@ -31,7 +16,7 @@
 import { getStore } from './store/helpers';
 import { createWallet } from './store/actions/wallet';
 import { start as startElectrum } from 'rn-electrum-client/helpers';
->>>>>>> 86fd04a9
+
 
 if (Platform.OS === 'android') {
 	if (UIManager.setLayoutAnimationEnabledExperimental) {
@@ -56,7 +41,6 @@
 		});
 	} catch {}
 };
-
 const App = () => {
 	useLightning();
 
