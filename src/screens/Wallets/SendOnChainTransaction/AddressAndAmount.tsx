--- conflicted
+++ resolved
@@ -55,12 +55,7 @@
 	useBottomSheetBackPress('sendNavigation');
 
 	const insets = useSafeAreaInsets();
-<<<<<<< HEAD
-	const nextButtonContainer = useMemo(
-=======
-	const colors = useColors();
 	const buttonContainerStyles = useMemo(
->>>>>>> 926fe041
 		() => ({
 			...styles.buttonContainer,
 			paddingBottom: insets.bottom + 16,
