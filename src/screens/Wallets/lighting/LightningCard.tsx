--- conflicted
+++ resolved
@@ -126,14 +126,9 @@
 							<Button
 								color="onSurface"
 								style={styles.receiveButton}
-<<<<<<< HEAD
 								onPress={async () => {
 									const res = await lnd.createInvoice(25, 'Spectrum test');
-=======
-								onPress={async (): Promise<void> => {
-									const res = await lnd.createInvoice(1, 'Spectrum test');
-
->>>>>>> bca66c66
+
 									if (res.isErr()) {
 										return showErrorNotification({
 											title: 'Failed to create invoice.',
