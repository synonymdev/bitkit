--- conflicted
+++ resolved
@@ -16,11 +16,7 @@
 const Header = (): ReactElement => {
 	const navigation = useNavigation();
 
-<<<<<<< HEAD
-	const [profile] = useSlashtagProfile();
-=======
 	const { slashtag, profile } = useSlashtag();
->>>>>>> ce71f381
 
 	const openProfile = useCallback(
 		// @ts-ignore
