import React, {
	ReactElement,
	memo,
	useCallback,
	useMemo,
	useState,
	useEffect,
} from 'react';
import { StyleSheet, View } from 'react-native';
import { useTranslation } from 'react-i18next';

import { TouchableOpacity } from '../../../styles/components';
import { Caption13Up, Text02B } from '../../../styles/text';
import { SwitchIcon } from '../../../styles/icons';
import { IColors } from '../../../styles/colors';
import GradientView from '../../../components/GradientView';
import BottomSheetNavigationHeader from '../../../components/BottomSheetNavigationHeader';
import SafeAreaInset from '../../../components/SafeAreaInset';
import Money from '../../../components/Money';
import NumberPadTextField from '../../../components/NumberPadTextField';
import Button from '../../../components/Button';
import { sendMax } from '../../../utils/wallet/transactions';
import {
	selectedNetworkSelector,
	selectedWalletSelector,
} from '../../../store/reselect/wallet';
import { primaryUnitSelector } from '../../../store/reselect/settings';
import { useAppSelector } from '../../../hooks/redux';
import { useBalance, useSwitchUnit } from '../../../hooks/wallet';
import { useCurrency } from '../../../hooks/displayValues';
import { getNumberPadText } from '../../../utils/numberpad';
import { convertToSats } from '../../../utils/conversion';
import type { LNURLPayProps } from '../../../navigation/types';
import SendNumberPad from '../Send/SendNumberPad';

const Amount = ({
	navigation,
	route,
}: LNURLPayProps<'Amount'>): ReactElement => {
	const { t } = useTranslation('wallet');
	const { pParams } = route.params;
	const { minSendable, maxSendable } = pParams;
	const { fiatTicker } = useCurrency();
	const [nextUnit, switchUnit] = useSwitchUnit();
	const balance = useBalance();
	const selectedWallet = useAppSelector(selectedWalletSelector);
	const selectedNetwork = useAppSelector(selectedNetworkSelector);
	const unit = useAppSelector(primaryUnitSelector);
	const [text, setText] = useState('');
	const [error, setError] = useState(false);

	// Set initial text for NumberPadTextField
	useEffect(() => {
		const result = getNumberPadText(minSendable, unit);
		setText(result);
	}, [selectedWallet, selectedNetwork, minSendable, unit]);

	const amount = useMemo((): number => {
		return convertToSats(text, unit);
	}, [text, unit]);

	const max = useMemo(() => {
		// TODO: get routing fee
		const fee = 1;
		return Math.min(balance.spendingBalance - fee, maxSendable);
	}, [maxSendable, balance.spendingBalance]);

	const maxSendableProps = {
		...(error && { color: 'brand' as keyof IColors }),
	};

	const isMaxSendAmount = amount === max;

	const onChangeUnit = (): void => {
		const result = getNumberPadText(amount, nextUnit);
		setText(result);
		switchUnit();
	};

	const onMaxAmount = useCallback((): void => {
		const result = getNumberPadText(max, unit);
		setText(result);
<<<<<<< HEAD
		sendMax({});
	}, [maxSendable, unit]);
=======
		sendMax({ selectedWallet, selectedNetwork });
	}, [max, unit, selectedWallet, selectedNetwork]);
>>>>>>> 643983a1

	const onError = (): void => {
		setError(true);
		setTimeout(() => setError(false), 500);
	};

	const isValid = amount >= minSendable && amount <= max;

	return (
		<GradientView style={styles.container}>
			<BottomSheetNavigationHeader title={t('lnurl_p_title')} />
			<View style={styles.content}>
				<NumberPadTextField value={text} testID="SendNumberField" />

				<View style={styles.numberPad} testID="SendAmountNumberPad">
					<View style={styles.actions}>
						<View>
							<Caption13Up style={styles.maxSendableText} color="gray1">
								{t('lnurl_p_max')}
							</Caption13Up>
							<Money
								key="small"
								sats={max}
								size="text02m"
								decimalLength="long"
								testID="maxSendable"
								symbol={true}
								{...maxSendableProps}
							/>
						</View>
						<View style={styles.actionButtons}>
							<View style={styles.actionButtonContainer}>
								<TouchableOpacity
									style={styles.actionButton}
									color="white10"
									testID="SendNumberPadMax"
									onPress={onMaxAmount}>
									<Text02B
										size="12px"
										color={isMaxSendAmount ? 'orange' : 'brand'}>
										{t('send_max')}
									</Text02B>
								</TouchableOpacity>
							</View>

							<View style={styles.actionButtonContainer}>
								<TouchableOpacity
									style={styles.actionButton}
									color="white10"
									onPress={onChangeUnit}
									testID="SendNumberPadUnit">
									<SwitchIcon color="brand" width={16.44} height={13.22} />
									<Text02B
										style={styles.actionButtonText}
										size="12px"
										color="brand">
										{nextUnit === 'BTC' && fiatTicker}
										{nextUnit === 'satoshi' && 'BTC'}
										{nextUnit === 'fiat' && 'sats'}
									</Text02B>
								</TouchableOpacity>
							</View>
						</View>
					</View>

					<SendNumberPad
						value={text}
						maxAmount={maxSendable}
						onChange={setText}
						onError={onError}
					/>
				</View>

				<View style={styles.buttonContainer}>
					<Button
						size="large"
						text={t('continue')}
						disabled={!isValid}
						testID="ContinueAmount"
						onPress={(): void => {
							navigation.navigate('Confirm', { amount, pParams });
						}}
					/>
				</View>
			</View>
			<SafeAreaInset type="bottom" minPadding={16} />
		</GradientView>
	);
};

const styles = StyleSheet.create({
	container: {
		flex: 1,
	},
	content: {
		flex: 1,
		paddingHorizontal: 16,
	},
	numberPad: {
		flex: 1,
		marginTop: 'auto',
		maxHeight: 435,
	},
	actions: {
		borderBottomColor: 'rgba(255, 255, 255, 0.1)',
		borderBottomWidth: 1,
		marginTop: 28,
		marginBottom: 5,
		paddingBottom: 16,
		flexDirection: 'row',
		justifyContent: 'space-between',
		alignItems: 'flex-end',
	},
	maxSendableText: {
		marginBottom: 5,
	},
	actionButtons: {
		flexDirection: 'row',
		justifyContent: 'flex-end',
		marginLeft: 'auto',
	},
	actionButtonContainer: {
		alignItems: 'center',
	},
	actionButton: {
		marginLeft: 16,
		paddingVertical: 7,
		paddingHorizontal: 8,
		borderRadius: 8,
		flexDirection: 'row',
		alignItems: 'center',
	},
	actionButtonText: {
		marginLeft: 11,
	},
	buttonContainer: {
		justifyContent: 'flex-end',
	},
});

export default memo(Amount);<|MERGE_RESOLUTION|>--- conflicted
+++ resolved
@@ -80,13 +80,8 @@
 	const onMaxAmount = useCallback((): void => {
 		const result = getNumberPadText(max, unit);
 		setText(result);
-<<<<<<< HEAD
 		sendMax({});
-	}, [maxSendable, unit]);
-=======
-		sendMax({ selectedWallet, selectedNetwork });
-	}, [max, unit, selectedWallet, selectedNetwork]);
->>>>>>> 643983a1
+	}, [max, unit]);
 
 	const onError = (): void => {
 		setError(true);
