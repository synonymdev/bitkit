/**
 * @format
 * @flow strict-local
 */

import React, { memo, ReactElement, useEffect, useState } from 'react';
import { LayoutAnimation, StyleSheet } from 'react-native';
import { View, Text } from '../../styles/components';
import QR from '../../components/QR';
import Button from '../../components/Button';
import AssetCard from '../../components/AssetCard';
import Store from '../../store/types';
import { useSelector } from 'react-redux';
import { useNavigation } from '@react-navigation/native';
import {
	connectToDefaultPeer,
	debugLightningStatusMessage,
} from '../../utils/lightning';
import lnd from '@synonymdev/react-native-lightning';
import { showErrorNotification } from '../../utils/notifications';
import { useTranslation } from 'react-i18next';
import useDisplayValues from '../../utils/exchange-rate/useDisplayValues';

const hasBalance = (value: any): boolean => {
	try {
		if (typeof value === 'string') {
			value = Number(value);
		}
		return value && value > 0;
	} catch {
		return false;
	}
};

const LightningCard = (): ReactElement => {
	const lightning = useSelector((state: Store) => state.lightning);
	const [message, setMessage] = useState('');
	const [displayButtonRow, setDisplayButtonRow] = useState(false);
	const [receivePaymentRequest, setReceivePaymentRequest] = useState('');
	const navigation = useNavigation();
	const { t } = useTranslation(['wallets']);

	LayoutAnimation.easeInEaseOut();

	//If user needs to wait for channel to be opened
	useEffect(() => {
		if (lightning.channelBalance.pendingOpenBalance > 0) {
			setMessage('Opening channel...');
		}
	}, [lightning.channelBalance]);

	//If the current invoice in view was just paid
	useEffect(() => {
		const currentInvoice = lightning.invoiceList.invoices.find(
			(inv) => inv.paymentRequest === receivePaymentRequest,
		);
		if (currentInvoice && currentInvoice.settled) {
			setMessage(`Invoice settled. Received ${currentInvoice.value} sats.`);
			setReceivePaymentRequest('');
		}
	}, [lightning.invoiceList, receivePaymentRequest]);

	const showSendReceive =
<<<<<<< HEAD
		lightning.channelBalance.balance > 0 ||
		(lightning.channelBalance.remoteBalance?.sat ?? 0) > 0;
=======
		hasBalance(lightning.channelBalance.balance) ||
		hasBalance(lightning.channelBalance.remoteBalance);
>>>>>>> 9a2ab4ea

	//Show 'move to lightning button' if they have a confirmed on-chain balance but no channel balance
	const showOpenChannelButton =
		lightning.info.syncedToChain &&
<<<<<<< HEAD
		lightning.channelBalance.pendingOpenBalance === 0 &&
		lightning.channelBalance.balance === 0 &&
		(lightning.channelBalance.remoteBalance?.sat ?? 0) === 0;
=======
		!hasBalance(lightning.channelBalance.pendingOpenBalance) &&
		!hasBalance(lightning.channelBalance.balance) &&
		!hasBalance(lightning.channelBalance.remoteBalance);
>>>>>>> 9a2ab4ea

	const balance =
		Number(lightning.channelBalance.balance) +
		Number(lightning.channelBalance.pendingOpenBalance);

	const { bitcoinFormatted, bitcoinSymbol, fiatFormatted, fiatSymbol } =
		useDisplayValues(balance);

	return (
		<AssetCard
			title={t('lightning')}
			description={`${debugLightningStatusMessage(lightning)}`}
			assetBalanceLabel={`${bitcoinSymbol}${bitcoinFormatted}`}
			fiatBalanceLabel={`${fiatSymbol}${fiatFormatted}`}
			asset="lightning"
			onPress={(): void => setDisplayButtonRow(!displayButtonRow)}>
			{displayButtonRow && (
				<>
					<View color="transparent" style={styles.buttonRow}>
						{!!showSendReceive && (
							<>
								<Button
									color="onSurface"
									style={styles.sendButton}
									onPress={(): void => {
										navigation.navigate('Scanner');
									}}
									text={t('common:send')}
								/>
								<Button
									color="onSurface"
									style={styles.receiveButton}
									onPress={async (): Promise<void> => {
										const res = await lnd.createInvoice(
											9999999,
											`Backpack test ${new Date().getTime()}`,
										);

										if (res.isErr()) {
											return showErrorNotification({
												title: 'Failed to create invoice.',
												message: res.error.message,
											});
										}

										setReceivePaymentRequest(res.value.paymentRequest);
										setMessage('');
									}}
									text={t('common:receive')}
								/>
							</>
						)}

						{showOpenChannelButton && (
							<Button
								color="onSurface"
								style={styles.fundButton}
								onPress={async (): Promise<void> => {
									connectToDefaultPeer().then();
									navigation.navigate('BitcoinToLightning');
								}}
								text="Move funds to lighting"
							/>
						)}
					</View>

					{!showSendReceive && !!message && (
						<Text style={styles.message}>{message}</Text>
					)}

					{!!receivePaymentRequest && (
						<QR data={receivePaymentRequest} header={false} />
					)}
				</>
			)}
		</AssetCard>
	);
};

const styles = StyleSheet.create({
	buttonRow: {
		flexDirection: 'row',
		marginTop: 10,
	},
	sendButton: {
		flex: 1,
		marginRight: 5,
	},
	receiveButton: {
		flex: 1,
		marginLeft: 5,
	},
	fundButton: {
		flex: 1,
		marginLeft: 5,
	},
	message: {
		textAlign: 'center',
		marginTop: 10,
		marginBottom: 10,
	},
});

export default memo(LightningCard);<|MERGE_RESOLUTION|>--- conflicted
+++ resolved
@@ -61,26 +61,15 @@
 	}, [lightning.invoiceList, receivePaymentRequest]);
 
 	const showSendReceive =
-<<<<<<< HEAD
-		lightning.channelBalance.balance > 0 ||
-		(lightning.channelBalance.remoteBalance?.sat ?? 0) > 0;
-=======
 		hasBalance(lightning.channelBalance.balance) ||
 		hasBalance(lightning.channelBalance.remoteBalance);
->>>>>>> 9a2ab4ea
 
 	//Show 'move to lightning button' if they have a confirmed on-chain balance but no channel balance
 	const showOpenChannelButton =
 		lightning.info.syncedToChain &&
-<<<<<<< HEAD
-		lightning.channelBalance.pendingOpenBalance === 0 &&
-		lightning.channelBalance.balance === 0 &&
-		(lightning.channelBalance.remoteBalance?.sat ?? 0) === 0;
-=======
 		!hasBalance(lightning.channelBalance.pendingOpenBalance) &&
 		!hasBalance(lightning.channelBalance.balance) &&
 		!hasBalance(lightning.channelBalance.remoteBalance);
->>>>>>> 9a2ab4ea
 
 	const balance =
 		Number(lightning.channelBalance.balance) +
