/**
 * @format
 * @flow strict-local
 */

<<<<<<< HEAD
import React, { memo } from "react";
import {
	LayoutAnimation,
	StyleSheet,
} from "react-native";
import { View, TouchableOpacity } from "../../styles/components";
import Header from "./Header";
import Store from "../../store/types";
import { useSelector } from "react-redux";
import { lightningStatusMessage } from "../../utils/lightning-debug";
import WalletListItem from "./WalletListItem";
import BitcoinCard from "./BitcoinCard";
=======
import React, { memo } from 'react';
import { StyleSheet } from 'react-native';
import { View, TouchableOpacity } from '../../styles/components';
import Logo from '../../components/Logo';
import Header from './Header';
import Store from '../../store/types';
import { useSelector } from 'react-redux';
import { lightningStatusMessage } from '../../utils/lightning-debug';
import WalletListItem from './WalletListItem';
>>>>>>> 86fd04a9

const Wallets = ({ navigation }) => {
	const lightning = useSelector((state: Store) => state.lightning);

	LayoutAnimation.easeInEaseOut();

	//TODO this will probably fetch all available wallets and list them

	return (
		<View style={styles.container}>
			<Header />

			<TouchableOpacity onPress={() => navigation.navigate('WalletsDetail')}>
				<WalletListItem
					title={'Bitcoin'}
					network={`Lightning network (${lightningStatusMessage(lightning)})`}
					balance={0}
					fiatBalance={0}
				/>
			</TouchableOpacity>

			<BitcoinCard />
		</View>
	);
};

const styles = StyleSheet.create({
	container: {
		flex: 1,
		paddingRight: 20,
		paddingLeft: 20,
	},
<<<<<<< HEAD
=======
	logo: {
		alignItems: 'center',
		justifyContent: 'center',
		marginBottom: 20,
	},
>>>>>>> 86fd04a9
});

export default memo(Wallets);<|MERGE_RESOLUTION|>--- conflicted
+++ resolved
@@ -3,30 +3,18 @@
  * @flow strict-local
  */
 
-<<<<<<< HEAD
-import React, { memo } from "react";
+import React, { memo } from 'react';
 import {
 	LayoutAnimation,
 	StyleSheet,
-} from "react-native";
-import { View, TouchableOpacity } from "../../styles/components";
-import Header from "./Header";
-import Store from "../../store/types";
-import { useSelector } from "react-redux";
-import { lightningStatusMessage } from "../../utils/lightning-debug";
-import WalletListItem from "./WalletListItem";
-import BitcoinCard from "./BitcoinCard";
-=======
-import React, { memo } from 'react';
-import { StyleSheet } from 'react-native';
+} from 'react-native';
 import { View, TouchableOpacity } from '../../styles/components';
-import Logo from '../../components/Logo';
 import Header from './Header';
 import Store from '../../store/types';
 import { useSelector } from 'react-redux';
 import { lightningStatusMessage } from '../../utils/lightning-debug';
 import WalletListItem from './WalletListItem';
->>>>>>> 86fd04a9
+import BitcoinCard from './BitcoinCard';
 
 const Wallets = ({ navigation }) => {
 	const lightning = useSelector((state: Store) => state.lightning);
@@ -39,13 +27,10 @@
 		<View style={styles.container}>
 			<Header />
 
-			<TouchableOpacity onPress={() => navigation.navigate('WalletsDetail')}>
-				<WalletListItem
-					title={'Bitcoin'}
-					network={`Lightning network (${lightningStatusMessage(lightning)})`}
-					balance={0}
-					fiatBalance={0}
-				/>
+			<TouchableOpacity
+				onPress={() => navigation.navigate('WalletsDetail')}
+			>
+				<WalletListItem title={'Bitcoin'} network={`Lightning network (${lightningStatusMessage(lightning)})`} balance={0} fiatBalance={0} />
 			</TouchableOpacity>
 
 			<BitcoinCard />
@@ -59,14 +44,6 @@
 		paddingRight: 20,
 		paddingLeft: 20,
 	},
-<<<<<<< HEAD
-=======
-	logo: {
-		alignItems: 'center',
-		justifyContent: 'center',
-		marginBottom: 20,
-	},
->>>>>>> 86fd04a9
 });
 
 export default memo(Wallets);