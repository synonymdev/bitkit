--- conflicted
+++ resolved
@@ -3,19 +3,6 @@
  * @flow strict-local
  */
 
-<<<<<<< HEAD
-import React, { memo } from "react";
-import {
-	StyleSheet,
-} from "react-native";
-import { View, Text, TouchableOpacity } from "../../styles/components";
-import Logo from "../../components/Logo";
-import Header from "./Header";
-import Store from "../../store/types";
-import { useSelector } from "react-redux";
-import { lightningStatusMessage } from "../../utils/lightning";
-import WalletListItem from "./WalletListItem";
-=======
 import React, { memo } from 'react';
 import { StyleSheet } from 'react-native';
 import { View, TouchableOpacity } from '../../styles/components';
@@ -25,7 +12,6 @@
 import { useSelector } from 'react-redux';
 import { lightningStatusMessage } from '../../utils/lightning-debug';
 import WalletListItem from './WalletListItem';
->>>>>>> 86fd04a9
 
 const Wallets = ({ navigation }) => {
 	const lightning = useSelector((state: Store) => state.lightning);
