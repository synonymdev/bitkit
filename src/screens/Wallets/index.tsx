import React, { memo, ReactElement, useState } from 'react';
import { useSelector } from 'react-redux';
import { LayoutAnimation, StyleSheet } from 'react-native';
import { ScrollView } from 'react-native-gesture-handler';
import {
	View,
	Subtitle,
	BitcoinCircleIcon,
	RefreshControl,
} from '../../styles/components';
import Header from './Header';
import DetectSwipe from '../../components/DetectSwipe';
import BalanceHeader from '../../components/BalanceHeader';
import TodoCarousel from '../../components/TodoCarousel';
import SafeAreaView from '../../components/SafeAreaView';
import AssetCard from '../../components/AssetCard';
import ActivityListShort from '../../screens/Activity/ActivityListShort';
import EmptyWallet from '../../screens/Activity/EmptyWallet';
import { useBalance, useNoTransactions } from '../../hooks/wallet';
import { updateSettings } from '../../store/actions/settings';
import Store from '../../store/types';
import { refreshWallet } from '../../utils/wallet';

const Wallets = ({ navigation }): ReactElement => {
	const [refreshing, setRefreshing] = useState(false);
	const hideBalance = useSelector((state: Store) => state.settings.hideBalance);
	const empty = useNoTransactions();
	const { satoshis } = useBalance({ onchain: true, lightning: true });

	const toggleHideBalance = (): void => {
		updateSettings({ hideBalance: !hideBalance });
	};

	const navigateToScanner = (): void => {
		navigation.navigate('Scanner');
	};

	const navigateToProfile = (): void => {
		navigation.navigate('Profile');
	};

	LayoutAnimation.easeInEaseOut();

	const onRefresh = async (): Promise<void> => {
		setRefreshing(true);
		//Refresh wallet and then update activity list
		await Promise.all([refreshWallet({})]);
		setRefreshing(false);
	};

	return (
		<SafeAreaView>
			<Header />
<<<<<<< HEAD
			<ScrollView
				contentContainerStyle={!empty && styles.scrollview}
				disableScrollViewPanResponder={true}
				showsVerticalScrollIndicator={false}
				refreshControl={
					<RefreshControl refreshing={refreshing} onRefresh={onRefresh} />
				}>
				<DetectSwipe onSwipeLeft={onSwipeLeft} onSwipeRight={onSwipeRight}>
					<View>
						<BalanceHeader />
					</View>
				</DetectSwipe>
				{empty ? (
					<EmptyWallet />
				) : (
					<>
						<TodoCarousel />
						<DetectSwipe onSwipeLeft={onSwipeLeft} onSwipeRight={onSwipeRight}>
=======
			<DetectSwipe
				onSwipeLeft={navigateToScanner}
				onSwipeRight={navigateToProfile}>
				<ScrollView
					contentContainerStyle={!empty && styles.scrollview}
					disableScrollViewPanResponder={true}
					showsVerticalScrollIndicator={false}>
					<DetectSwipe
						onSwipeLeft={toggleHideBalance}
						onSwipeRight={toggleHideBalance}>
						<View>
							<BalanceHeader />
						</View>
					</DetectSwipe>

					{empty ? (
						<EmptyWallet />
					) : (
						<>
							<TodoCarousel />
>>>>>>> 8aa910c0
							<View style={styles.content}>
								<Subtitle style={styles.assetsTitle}>Assets</Subtitle>
								<AssetCard
									name={'Bitcoin'}
									ticker={'BTC'}
									satoshis={satoshis}
									icon={<BitcoinCircleIcon />}
									onPress={(): void => {
										navigation.navigate('WalletsDetail', {
											assetType: 'bitcoin',
										});
									}}
								/>
							</View>
							<View style={styles.content}>
								<ActivityListShort />
							</View>
						</>
					)}
				</ScrollView>
			</DetectSwipe>
		</SafeAreaView>
	);
};

const styles = StyleSheet.create({
	content: {
		paddingHorizontal: 16,
	},
	scrollview: {
		paddingBottom: 130,
	},
	assetsTitle: {
		marginBottom: 8,
		marginTop: 32,
	},
});

export default memo(Wallets);<|MERGE_RESOLUTION|>--- conflicted
+++ resolved
@@ -51,33 +51,16 @@
 	return (
 		<SafeAreaView>
 			<Header />
-<<<<<<< HEAD
-			<ScrollView
-				contentContainerStyle={!empty && styles.scrollview}
-				disableScrollViewPanResponder={true}
-				showsVerticalScrollIndicator={false}
-				refreshControl={
-					<RefreshControl refreshing={refreshing} onRefresh={onRefresh} />
-				}>
-				<DetectSwipe onSwipeLeft={onSwipeLeft} onSwipeRight={onSwipeRight}>
-					<View>
-						<BalanceHeader />
-					</View>
-				</DetectSwipe>
-				{empty ? (
-					<EmptyWallet />
-				) : (
-					<>
-						<TodoCarousel />
-						<DetectSwipe onSwipeLeft={onSwipeLeft} onSwipeRight={onSwipeRight}>
-=======
 			<DetectSwipe
 				onSwipeLeft={navigateToScanner}
 				onSwipeRight={navigateToProfile}>
 				<ScrollView
 					contentContainerStyle={!empty && styles.scrollview}
 					disableScrollViewPanResponder={true}
-					showsVerticalScrollIndicator={false}>
+					showsVerticalScrollIndicator={false}
+          refreshControl={
+						<RefreshControl refreshing={refreshing} onRefresh={onRefresh} />
+					}>
 					<DetectSwipe
 						onSwipeLeft={toggleHideBalance}
 						onSwipeRight={toggleHideBalance}>
@@ -91,7 +74,6 @@
 					) : (
 						<>
 							<TodoCarousel />
->>>>>>> 8aa910c0
 							<View style={styles.content}>
 								<Subtitle style={styles.assetsTitle}>Assets</Subtitle>
 								<AssetCard
