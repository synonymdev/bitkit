--- conflicted
+++ resolved
@@ -20,8 +20,6 @@
 } from '../../../store/actions/receive';
 import useColors from '../../../hooks/colors';
 import { toggleView } from '../../../store/actions/user';
-
-const imageSrc = require('../../../assets/illustrations/coins.png');
 
 const ReceiveDetails = ({ navigation }): ReactElement => {
 	const insets = useSafeAreaInsets();
@@ -129,15 +127,7 @@
 						}}
 					/>
 				</View>
-<<<<<<< HEAD
-				<View style={buttonContainer}>
-=======
-				<View style={styles.imageContainer} pointerEvents="none">
-					<Glow style={styles.glow} size={300} color="white" />
-					<Image style={styles.image} source={imageSrc} />
-				</View>
 				<View style={buttonContainerStyles}>
->>>>>>> 926fe041
 					<Button
 						size="lg"
 						text="Show QR Code"
