import React, { memo, ReactElement, useMemo, useEffect } from 'react';
import { StyleSheet, Image, View } from 'react-native';
import { useSelector } from 'react-redux';

import { Subtitle, Text01S } from '../../../styles/components';
import BottomSheetWrapper from '../../../components/BottomSheetWrapper';
import Glow from '../../../components/Glow';
import Button from '../../../components/Button';
import SafeAreaInsets from '../../../components/SafeAreaInsets';
import Store from '../../../store/types';
import { toggleView, ignoreBackup } from '../../../store/actions/user';
import { useNoTransactions } from '../../../hooks/wallet';

const ASK_INTERVAL = 600_000; // how long this propt will be hidden if user taps Later
const CHECK_INTERVAL = 15_000; // how long user needs to stay on Wallets screen before he will see this prompt

const BackupPrompt = ({ screen }: { screen: string }): ReactElement => {
	const snapPoints = useMemo(() => [450], []);

	const ignoreBackupTimestamp = useSelector(
		(state: Store) => state.user.ignoreBackupTimestamp,
	);
	const backupVerified = useSelector(
		(state: Store) => state.user.backupVerified,
	);
	const anyBottmSheetIsOpened = useSelector((state: Store) =>
		Object.values(state.user.viewController).some(({ isOpen }) => isOpen),
	);
	const empty = useNoTransactions();

	const handleBackup = (): void => {
		toggleView({
			view: 'backupPrompt',
			data: { isOpen: false },
		});
		toggleView({
			view: 'backupNavigation',
			data: { isOpen: true },
		});
	};

	const handleLater = (): void => {
		ignoreBackup();
		toggleView({
			view: 'backupPrompt',
			data: { isOpen: false },
		});
	};

	// if backup has not been verified
	// and user on "Wallets" screen for CHECK_INTERVAL
	// and not other bottom-sheets are shown
	// and user has not seed this prompt for ASK_INTERVAL
	// and wallet has transactions
	// show BackupPrompt
	useEffect(() => {
		if (
			backupVerified ||
			screen !== 'Wallets' ||
			anyBottmSheetIsOpened ||
			empty
		) {
			return;
		}

		let firstRun = true;
		const timer = setInterval(() => {
			if (firstRun) {
				firstRun = false;
				return;
			}
			if (Number(new Date()) - ignoreBackupTimestamp < ASK_INTERVAL) {
				return;
			}

			toggleView({
				view: 'backupPrompt',
				data: {
					isOpen: true,
					snapPoint: 0,
				},
			});
		}, CHECK_INTERVAL);
		return (): void => clearInterval(timer);
	}, [
		screen,
		ignoreBackupTimestamp,
		backupVerified,
		anyBottmSheetIsOpened,
		empty,
	]);

	return (
		<BottomSheetWrapper
			snapPoints={snapPoints}
			backdrop={true}
			onClose={handleLater}
			view="backupPrompt">
			<View style={styles.root}>
				<View style={styles.center}>
					<Subtitle style={styles.title}>Wallet backup</Subtitle>
					<Text01S color="white5">
						Now that you have some funds in your wallet, it is time to back up
						your money!
					</Text01S>
				</View>
				<View style={styles.imageContainer}>
					<Glow color="blue" size={500} style={styles.glow} />
					<Image
						style={styles.image}
						source={require('../../../assets/illustrations/safe.png')}
					/>
				</View>
<<<<<<< HEAD
				<View style={styles.center}>
					<View style={styles.buttons}>
						<Button
							style={styles.button}
							size="lg"
							text="Back up"
							onPress={handleBackup}
						/>
						<View style={styles.divider} />
						<Button
							style={styles.button}
							size="lg"
							variant="secondary"
							text="Later"
							onPress={handleLater}
						/>
					</View>
					<SafeAreaInsets type="bottom" />
=======
				<View style={styles.buttons}>
					<Button
						style={styles.button}
						size="lg"
						variant="secondary"
						text="Later"
						onPress={handleLater}
					/>
					<View style={styles.divider} />
					<Button
						style={styles.button}
						size="lg"
						text="Back up"
						onPress={handleBackup}
					/>
>>>>>>> b2aad588
				</View>
			</View>
		</BottomSheetWrapper>
	);
};

const styles = StyleSheet.create({
	root: {
		alignItems: 'center',
		flex: 1,
		paddingHorizontal: 32,
		justifyContent: 'space-between',
	},
	center: {
		alignItems: 'center',
	},
	title: {
		marginBottom: 25,
	},
	imageContainer: {
		position: 'relative',
		alignItems: 'center',
		justifyContent: 'center',
		height: 210,
		width: 210,
	},
	image: {
		width: 250,
		height: 250,
	},
	glow: {
		position: 'absolute',
	},
	buttons: {
		flexDirection: 'row',
		justifyContent: 'center',
		marginBottom: 8,
	},
	button: {
		flex: 1,
	},
	divider: {
		width: 32,
	},
});

export default memo(BackupPrompt);<|MERGE_RESOLUTION|>--- conflicted
+++ resolved
@@ -11,8 +11,8 @@
 import { toggleView, ignoreBackup } from '../../../store/actions/user';
 import { useNoTransactions } from '../../../hooks/wallet';
 
-const ASK_INTERVAL = 600_000; // how long this propt will be hidden if user taps Later
-const CHECK_INTERVAL = 15_000; // how long user needs to stay on Wallets screen before he will see this prompt
+const ASK_INTERVAL = 60_000; // how long this propt will be hidden if user taps Later
+const CHECK_INTERVAL = 10_000; // how long user needs to stay on Wallets screen before he will see this prompt
 
 const BackupPrompt = ({ screen }: { screen: string }): ReactElement => {
 	const snapPoints = useMemo(() => [450], []);
@@ -111,16 +111,8 @@
 						source={require('../../../assets/illustrations/safe.png')}
 					/>
 				</View>
-<<<<<<< HEAD
 				<View style={styles.center}>
 					<View style={styles.buttons}>
-						<Button
-							style={styles.button}
-							size="lg"
-							text="Back up"
-							onPress={handleBackup}
-						/>
-						<View style={styles.divider} />
 						<Button
 							style={styles.button}
 							size="lg"
@@ -128,25 +120,14 @@
 							text="Later"
 							onPress={handleLater}
 						/>
+						<View style={styles.divider} />
+						<Button
+							style={styles.button}
+							size="lg"
+							text="Back up"
+							onPress={handleBackup}
+						/>
 					</View>
-					<SafeAreaInsets type="bottom" />
-=======
-				<View style={styles.buttons}>
-					<Button
-						style={styles.button}
-						size="lg"
-						variant="secondary"
-						text="Later"
-						onPress={handleLater}
-					/>
-					<View style={styles.divider} />
-					<Button
-						style={styles.button}
-						size="lg"
-						text="Back up"
-						onPress={handleBackup}
-					/>
->>>>>>> b2aad588
 				</View>
 			</View>
 		</BottomSheetWrapper>
