import React, { memo, ReactElement, useState } from 'react';
import { useSelector } from 'react-redux';
import { StyleSheet, Image } from 'react-native';

import Store from '../../../store/types';
import { View, Text01S } from '../../../styles/components';
import List, { IListData } from '../../../components/List';
import {
	performFullBackup,
	setRemoteBackupsEnabled,
} from '../../../store/actions/backup';
import { useSelectedSlashtag } from '../../../hooks/slashtags';
import Glow from '../../../components/Glow';
import NavigationHeader from '../../../components/NavigationHeader';
import type { SettingsScreenProps } from '../../../navigation/types';
import SafeAreaView from '../../../components/SafeAreaView';
import {
	showErrorNotification,
	showSuccessNotification,
} from '../../../utils/notifications';
import Dialog from '../../../components/Dialog';

const imageSrc = require('../../../assets/illustrations/folder.png');

const BackupData = ({
	navigation,
}: SettingsScreenProps<'BackupData'>): ReactElement => {
<<<<<<< HEAD
	const { remoteBackupsEnabled, remoteLdkBackupLastSync } = useSelector(
		(state: Store) => state.backup,
	);
=======
	const { remoteBackupsEnabled } = useSelector((state: Store) => state.backup);
	const pin = useSelector((state: Store) => state.settings.pin);
>>>>>>> 67443697

	const [isBackingUp, setIsBackingUp] = useState(false);
	const [showDialog, setShowDialog] = useState(false);

	const { slashtag } = useSelectedSlashtag();

	const toggleRemoteBackup = async (): Promise<void> => {
		if (isBackingUp) {
			return;
		}

		if (remoteBackupsEnabled) {
			setShowDialog(true);
			return;
		}

		setRemoteBackupsEnabled(true);
		setIsBackingUp(true);
		const res = await performFullBackup(slashtag);
		if (res.isErr()) {
			showErrorNotification({
				title: 'Error Backing Up',
				message: res.error.message,
			});
		} else {
			showSuccessNotification({
				title: 'Backup Successful',
				message: 'Bitkit backed up your data.',
			});
		}

		setIsBackingUp(false);
	};

	const settingsListData: IListData[] = [
		{
			data: [
				{
					title: `Back up automatically ${isBackingUp ? '(Syncing...)' : ''}`,
					type: 'switch',
					onPress: toggleRemoteBackup,
					hide: false,
					enabled: remoteBackupsEnabled,
				},
			],
		},
<<<<<<< HEAD
		//TODO add back when functional
		// {
		// 	title: 'Other backup options',
		// 	data: [
		// 		{
		// 			title: 'Export to phone',
		// 			type: 'button',
		// 			onPress: (): void => {
		// 				navigation.navigate('AuthCheck', {
		// 					onSuccess: () => {
		// 						navigation.replace('ExportToPhone');
		// 					},
		// 				});
		// 			},
		// 			enabled: true,
		// 			hide: false,
		// 		},
		// 		{
		// 			title: 'Store on iCloud',
		// 			type: 'button',
		// 			onPress: (): void => Alert.alert('Coming soon'),
		// 			enabled: true,
		// 			hide: false,
		// 		},
		// 		{
		// 			title: 'Store on Google Drive',
		// 			type: 'button',
		// 			onPress: (): void => Alert.alert('Coming soon'),
		// 			enabled: true,
		// 			hide: false,
		// 		},
		// 		{
		// 			title: 'Store on Dropbox',
		// 			type: 'button',
		// 			onPress: (): void => Alert.alert('Coming soon'),
		// 			enabled: true,
		// 			hide: false,
		// 		},
		// 	],
		// },
=======
		{
			title: 'Other backup options',
			data: [
				{
					title: 'Export to phone',
					type: 'button',
					onPress: (): void => {
						if (pin) {
							navigation.navigate('AuthCheck', {
								onSuccess: () => {
									// hack needed for Android
									setTimeout(() => {
										navigation.replace('ExportToPhone');
									}, 100);
								},
							});
						} else {
							navigation.navigate('ExportToPhone');
						}
					},
					enabled: true,
					hide: false,
				},
				{
					title: 'Store on iCloud',
					type: 'button',
					onPress: (): void => console.log('TODO:'),
					enabled: true,
					hide: false,
				},
				{
					title: 'Store on Google Drive',
					type: 'button',
					onPress: (): void => console.log('TODO:'),
					enabled: true,
					hide: false,
				},
				{
					title: 'Store on Dropbox',
					type: 'button',
					onPress: (): void => console.log('TODO:'),
					enabled: true,
					hide: false,
				},
			],
		},
>>>>>>> 67443697
	];

	return (
		<SafeAreaView>
			<NavigationHeader
				title="Back Up Data"
				displayBackButton={true}
				onClosePress={(): void => {
					navigation.navigate('Tabs');
				}}
			/>

			<View style={styles.container}>
				<Text01S color="gray1">
					Transactions, accounts, contacts and tags will be restored
					automatically once you restore the wallet with your recovery phrase.
				</Text01S>

				<View style={styles.imageContainer} pointerEvents="none">
					<Glow style={styles.glow} size={600} color="green" />
					<Image source={imageSrc} style={styles.image} />
				</View>

				<Text01S>
					{remoteLdkBackupLastSync
						? new Date(remoteLdkBackupLastSync).toLocaleTimeString()
						: 'No last sync'}
				</Text01S>

				<List style={styles.list} data={settingsListData} bounces={false} />
			</View>

			<Dialog
				visible={showDialog}
				title="Switch off automated backups?"
				description="Are you sure you want to stop automated backups? You won't be able to restore your data if your phone is lost or damaged."
				confirmText="Yes, switch off"
				onCancel={(): void => setShowDialog(false)}
				onConfirm={(): void => {
					setRemoteBackupsEnabled(false);
					setShowDialog(false);
				}}
			/>
		</SafeAreaView>
	);
};

const styles = StyleSheet.create({
	container: {
		flex: 1,
		paddingHorizontal: 16,
	},
	imageContainer: {
		flex: 1,
		position: 'relative',
		justifyContent: 'center',
		alignItems: 'center',
	},
	image: {
		width: 230,
		height: 230,
	},
	glow: {
		position: 'absolute',
	},
	list: {
		flex: 1,
	},
});

export default memo(BackupData);<|MERGE_RESOLUTION|>--- conflicted
+++ resolved
@@ -25,14 +25,10 @@
 const BackupData = ({
 	navigation,
 }: SettingsScreenProps<'BackupData'>): ReactElement => {
-<<<<<<< HEAD
 	const { remoteBackupsEnabled, remoteLdkBackupLastSync } = useSelector(
 		(state: Store) => state.backup,
 	);
-=======
-	const { remoteBackupsEnabled } = useSelector((state: Store) => state.backup);
-	const pin = useSelector((state: Store) => state.settings.pin);
->>>>>>> 67443697
+	// const pin = useSelector((state: Store) => state.settings.pin);
 
 	const [isBackingUp, setIsBackingUp] = useState(false);
 	const [showDialog, setShowDialog] = useState(false);
@@ -79,7 +75,6 @@
 				},
 			],
 		},
-<<<<<<< HEAD
 		//TODO add back when functional
 		// {
 		// 	title: 'Other backup options',
@@ -120,54 +115,6 @@
 		// 		},
 		// 	],
 		// },
-=======
-		{
-			title: 'Other backup options',
-			data: [
-				{
-					title: 'Export to phone',
-					type: 'button',
-					onPress: (): void => {
-						if (pin) {
-							navigation.navigate('AuthCheck', {
-								onSuccess: () => {
-									// hack needed for Android
-									setTimeout(() => {
-										navigation.replace('ExportToPhone');
-									}, 100);
-								},
-							});
-						} else {
-							navigation.navigate('ExportToPhone');
-						}
-					},
-					enabled: true,
-					hide: false,
-				},
-				{
-					title: 'Store on iCloud',
-					type: 'button',
-					onPress: (): void => console.log('TODO:'),
-					enabled: true,
-					hide: false,
-				},
-				{
-					title: 'Store on Google Drive',
-					type: 'button',
-					onPress: (): void => console.log('TODO:'),
-					enabled: true,
-					hide: false,
-				},
-				{
-					title: 'Store on Dropbox',
-					type: 'button',
-					onPress: (): void => console.log('TODO:'),
-					enabled: true,
-					hide: false,
-				},
-			],
-		},
->>>>>>> 67443697
 	];
 
 	return (
