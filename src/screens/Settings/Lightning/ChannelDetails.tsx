--- conflicted
+++ resolved
@@ -19,14 +19,11 @@
 	useLightningChannelName,
 } from '../../../hooks/lightning';
 import { showSuccessNotification } from '../../../utils/notifications';
-<<<<<<< HEAD
-import { getBlockExplorerLink } from '../../../utils/wallet/transactions';
-import { openURL } from '../../../utils/helpers';
-=======
 import { ITransaction, ITxHash } from '../../../utils/wallet';
 import { getTransactions } from '../../../utils/wallet/electrum';
 import Store from '../../../store/types';
->>>>>>> c9877709
+import { getBlockExplorerLink } from '../../../utils/wallet/transactions';
+import { openURL } from '../../../utils/helpers';
 
 const Section = memo(
 	({
@@ -152,12 +149,9 @@
 				<View style={styles.sectionTitle}>
 					<Caption13Up color="gray1">Info</Caption13Up>
 				</View>
-<<<<<<< HEAD
-=======
 				{txTime && (
 					<Section name="Opened on" value={<Caption13M>{txTime}</Caption13M>} />
 				)}
->>>>>>> c9877709
 				<Section
 					name="Node ID"
 					value={
