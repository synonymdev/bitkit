import React, { ReactElement, memo, useState, useCallback } from 'react';
import { StyleSheet, View, ScrollView, TouchableOpacity } from 'react-native';
import { useSelector } from 'react-redux';
import Share from 'react-native-share';
import Animated, { FadeIn, FadeOut } from 'react-native-reanimated';
import { TChannel } from '@synonymdev/react-native-ldk';
import { useTranslation } from 'react-i18next';
import Clipboard from '@react-native-clipboard/clipboard';
import { IBtOrder, BtOrderState } from '@synonymdev/blocktank-lsp-http-client';

import {
	AnimatedView,
	RefreshControl,
	View as ThemedView,
	TextInput,
} from '../../../styles/components';
import { Caption13Up, Text01M } from '../../../styles/text';
import {
	ChevronRight,
	DownArrow,
	UpArrow,
	PlusIcon,
} from '../../../styles/icons';
import SafeAreaInset from '../../../components/SafeAreaInset';
import Button from '../../../components/Button';
import NavigationHeader from '../../../components/NavigationHeader';
import LightningChannel, {
	TStatus,
} from '../../../components/LightningChannel';
import Money from '../../../components/Money';
import useColors from '../../../hooks/colors';
import { refreshOrdersList } from '../../../store/actions/blocktank';
import {
	addPeer,
	getNodeId,
	payLightningInvoice,
	rebroadcastAllKnownTransactions,
	recoverOutputs,
	refreshLdk,
	setupLdk,
} from '../../../utils/lightning';
import { showToast } from '../../../utils/notifications';
import Store from '../../../store/types';
import { usePaidBlocktankOrders } from '../../../hooks/blocktank';
import {
	useLightningChannelName,
	useLightningBalance,
} from '../../../hooks/lightning';
import {
	createLightningInvoice,
	savePeer,
} from '../../../store/actions/lightning';
import { useBalance } from '../../../hooks/wallet';
import {
	selectedNetworkSelector,
	selectedWalletSelector,
} from '../../../store/reselect/wallet';
import {
	closedChannelsSelector,
	openChannelsSelector,
	pendingChannelsSelector,
} from '../../../store/reselect/lightning';
import { enableDevOptionsSelector } from '../../../store/reselect/settings';
import { TRANSACTION_DEFAULTS } from '../../../utils/wallet/constants';
import { zipLogs } from '../../../utils/lightning/logs';
import { SettingsScreenProps } from '../../../navigation/types';
import {
	blocktankOrdersSelector,
	blocktankPaidOrdersSelector,
} from '../../../store/reselect/blocktank';
import { TPaidBlocktankOrders } from '../../../store/types/blocktank';
import { EUnit } from '../../../store/types/wallet';

// Workaround for crash on Android
// https://github.com/software-mansion/react-native-reanimated/issues/4306#issuecomment-1538184321
const AnimatedRefreshControl = Animated.createAnimatedComponent(RefreshControl);

/**
 * Convert pending (non-channel) blocktank orders to (fake) channels.
<<<<<<< HEAD
 * @param {IBtOrder[]} orders
 * @param {TPaidBlocktankOrders} paidOrders
=======
 * @param {IGetOrderResponse[]} orders
 * @param paidOrders
>>>>>>> cab2f521
 * @param {string} nodeKey
 */
const getPendingBlocktankChannels = (
	orders: IBtOrder[],
	paidOrders: TPaidBlocktankOrders,
	nodeKey: string,
): {
	pendingOrders: TChannel[];
	failedOrders: TChannel[];
} => {
	const pendingOrders: TChannel[] = [];
	const failedOrders: TChannel[] = [];

	Object.keys(paidOrders).forEach((orderId) => {
		const order = orders.find((o) => o.id === orderId)!;

		const fakeChannel: TChannel = {
<<<<<<< HEAD
			channel_id: order.id,
=======
			confirmations: 0,
			channel_id: order._id,
>>>>>>> cab2f521
			is_public: false,
			is_usable: false,
			is_channel_ready: false,
			is_outbound: false,
			balance_sat: order.lspBalanceSat,
			counterparty_node_id: nodeKey,
			funding_txid: order.channel?.fundingTx.id,
			// channel_type: string,
			user_channel_id: '0',
			// short_channel_id: number,
			inbound_capacity_sat: order.lspBalanceSat,
			outbound_capacity_sat: order.clientBalanceSat,
			channel_value_satoshis: order.lspBalanceSat + order.clientBalanceSat,
			short_channel_id: order.id,
			config_forwarding_fee_base_msat: 0,
			config_forwarding_fee_proportional_millionths: 0,
		};

		if (order.state === BtOrderState.CREATED) {
			pendingOrders.push(fakeChannel);
		}
		if (
			order.state === BtOrderState.EXPIRED ||
			order.state === BtOrderState.CLOSED
		) {
			failedOrders.push(fakeChannel);
		}
	});

	return { pendingOrders, failedOrders };
};

const Channel = memo(
	({
		channel,
		pending,
		closed,
		onPress,
	}: {
		channel: TChannel;
		pending?: boolean;
		closed?: boolean;
		onPress: (channel: TChannel) => void;
	}): ReactElement => {
		const paidBlocktankOrders = usePaidBlocktankOrders();
		const blocktankOrder = Object.values(paidBlocktankOrders).find((order) => {
			// real channel
			if (channel.funding_txid) {
				return order.channel?.fundingTx.id === channel.funding_txid;
			}

			// fake channel
			return order.id === channel.channel_id;
		});

		const channelName = useLightningChannelName(channel, blocktankOrder);

		const getChannelStatus = (): TStatus => {
			if (pending) {
				return 'pending';
			} else if (closed) {
				return 'closed';
			} else {
				return 'open';
			}
		};

		return (
			<TouchableOpacity
				style={styles.nRoot}
				onPress={(): void => onPress(channel)}
				testID="Channel">
				<View style={styles.nTitle}>
					<Text01M
						style={styles.nName}
						color={closed ? 'gray1' : 'white'}
						numberOfLines={1}
						ellipsizeMode="middle">
						{channelName}
					</Text01M>
					<ChevronRight color="gray1" height={24} />
				</View>
				<LightningChannel channel={channel} status={getChannelStatus()} />
			</TouchableOpacity>
		);
	},
);

const ChannelList = memo(
	({
		channels,
		pending,
		closed,
		onChannelPress,
	}: {
		channels: TChannel[];
		pending?: boolean;
		closed?: boolean;
		onChannelPress: (channel: TChannel) => void;
	}): ReactElement => {
		return (
			<>
				{channels.map((channel) => (
					<Channel
						key={channel.channel_id}
						channel={channel}
						pending={pending}
						closed={closed}
						onPress={onChannelPress}
					/>
				))}
			</>
		);
	},
);

const Channels = ({
	navigation,
}: SettingsScreenProps<'Channels'>): ReactElement => {
	const { t } = useTranslation('lightning');
	const [peer, setPeer] = useState('');
	const [showClosed, setShowClosed] = useState(false);
	const [payingInvoice, setPayingInvoice] = useState(false);
	const [refreshingLdk, setRefreshingLdk] = useState(false);
	const [restartingLdk, setRestartingLdk] = useState(false);
	const [rebroadcastingLdk, setRebroadcastingLdk] = useState(false);
	const [spendingStuckOutputs, setSpendingStuckOutputs] = useState(false);

	const colors = useColors();
	const { onchainBalance } = useBalance();
	const { localBalance, remoteBalance } = useLightningBalance(false);
	const selectedWallet = useSelector(selectedWalletSelector);
	const selectedNetwork = useSelector(selectedNetworkSelector);
	const enableDevOptions = useSelector(enableDevOptionsSelector);

	const blocktankOrders = useSelector(blocktankOrdersSelector);
	const paidOrders = useSelector(blocktankPaidOrdersSelector);
	const openChannels = useSelector((state: Store) => {
		return openChannelsSelector(state, selectedWallet, selectedNetwork);
	});
	const pendingChannels = useSelector((state: Store) => {
		return pendingChannelsSelector(state, selectedWallet, selectedNetwork);
	});
	const closedChannels = useSelector((state: Store) => {
		return closedChannelsSelector(state, selectedWallet, selectedNetwork);
	});
	const blocktankNodeKey = useSelector((state: Store) => {
		return state.blocktank.info.nodes[0].pubkey;
	});

	const { pendingOrders, failedOrders } = getPendingBlocktankChannels(
		blocktankOrders,
		paidOrders,
		blocktankNodeKey,
	);
	const pendingConnections = [...pendingOrders, ...pendingChannels];

	const handleAdd = useCallback((): void => {
		navigation.navigate('LightningRoot', {
			screen: 'CustomSetup',
			params: { spending: true },
		});

		// TODO: Update this view once we enable creating channels with nodes other than Blocktank.
		// navigation.navigate('LightningAddConnection');
	}, [navigation]);

	const handleExportLogs = useCallback(async (): Promise<void> => {
		const result = await zipLogs({ includeJson: enableDevOptions });
		if (result.isErr()) {
			showToast({
				type: 'error',
				title: t('error_logs'),
				description: result.error.message,
			});
			return;
		}

		// Share the zip file
		await Share.open({
			type: 'application/zip',
			url: `file://${result.value}`,
			title: t('export_logs'),
		});
	}, [t, enableDevOptions]);

	const onChannelPress = useCallback(
		(channel: TChannel) => {
			navigation.navigate('ChannelDetails', { channel });
		},
		[navigation],
	);

	const createInvoice = async (amountSats = 100): Promise<void> => {
		const createPaymentRequest = await createLightningInvoice({
			amountSats,
			description: '',
			expiryDeltaSeconds: 99999,
			selectedNetwork,
			selectedWallet,
		});
		if (createPaymentRequest.isErr()) {
			showToast({
				type: 'error',
				title: t('error_invoice'),
				description: createPaymentRequest.error.message,
			});
			return;
		}
		const { to_str } = createPaymentRequest.value;
		console.log(to_str);
		Clipboard.setString(to_str);
		showToast({
			type: 'success',
			title: t('invoice_copied'),
			description: to_str,
		});
	};

	const onRefreshLdk = useCallback(async (): Promise<void> => {
		setRefreshingLdk(true);
		await refreshLdk({ selectedWallet, selectedNetwork });
		await refreshOrdersList();
		setRefreshingLdk(false);
	}, [selectedNetwork, selectedWallet]);

	const onAddPeer = useCallback(async () => {
		if (!peer) {
			// Attempt to grab and set peer string from clipboard.
			const clipboardStr = await Clipboard.getString();
			setPeer(clipboardStr);
			return;
		}
		const addPeerRes = await addPeer({
			peer,
			timeout: 5000,
		});
		if (addPeerRes.isErr()) {
			showToast({
				type: 'error',
				title: t('error_add'),
				description: addPeerRes.error.message,
			});
			return;
		}
		const savePeerRes = savePeer({ selectedWallet, selectedNetwork, peer });
		if (savePeerRes.isErr()) {
			showToast({
				type: 'error',
				title: t('error_save'),
				description: savePeerRes.error.message,
			});
			return;
		}
		showToast({
			type: 'success',
			title: savePeerRes.value,
			description: t('peer_saved'),
		});
	}, [peer, selectedNetwork, selectedWallet, t]);

	const addConnectionIsDisabled =
		onchainBalance <= TRANSACTION_DEFAULTS.recommendedBaseFee;

	return (
		<ThemedView style={styles.root}>
			<SafeAreaInset type="top" />
			<NavigationHeader
				title={t('connections')}
				onActionPress={addConnectionIsDisabled ? undefined : handleAdd}
				actionIcon={<PlusIcon width={24} height={24} />}
			/>
			<ScrollView
				contentContainerStyle={styles.content}
				refreshControl={
					<AnimatedRefreshControl
						refreshing={refreshingLdk}
						exiting={FadeOut}
						onRefresh={onRefreshLdk}
					/>
				}>
				<View style={styles.balances}>
					<View style={styles.balance}>
						<Caption13Up color="gray1">{t('spending_label')}</Caption13Up>
						<View style={styles.row}>
							<UpArrow color="purple" width={22} height={22} />
							<Money
								sats={localBalance}
								color="purple"
								size="title"
								unit={EUnit.satoshi}
							/>
						</View>
					</View>
					<View style={styles.balance}>
						<Caption13Up color="gray1">{t('receiving_label')}</Caption13Up>
						<View style={styles.row}>
							<DownArrow color="white" width={22} height={22} />
							<Money
								sats={remoteBalance}
								color="white"
								size="title"
								unit={EUnit.satoshi}
							/>
						</View>
					</View>
				</View>

				{pendingConnections.length > 0 && (
					<>
						<Caption13Up color="gray1" style={styles.sectionTitle}>
							{t('conn_pending')}
						</Caption13Up>
						<ChannelList
							channels={pendingConnections.reverse()}
							pending={true}
							onChannelPress={onChannelPress}
						/>
					</>
				)}

				{openChannels.length > 0 && (
					<>
						<Caption13Up color="gray1" style={styles.sectionTitle}>
							{t('conn_open')}
						</Caption13Up>
						<ChannelList
							channels={openChannels.reverse()}
							onChannelPress={onChannelPress}
						/>
					</>
				)}

				{showClosed && (
					<AnimatedView entering={FadeIn} exiting={FadeOut}>
						{closedChannels.length > 0 && (
							<>
								<Caption13Up color="gray1" style={styles.sectionTitle}>
									{t('conn_closed')}
								</Caption13Up>
								<ChannelList
									channels={closedChannels.reverse()}
									closed={true}
									onChannelPress={onChannelPress}
								/>
							</>
						)}
						{failedOrders.length > 0 && (
							<>
								<Caption13Up color="gray1" style={styles.sectionTitle}>
									{t('conn_failed')}
								</Caption13Up>
								<ChannelList
									channels={failedOrders.reverse()}
									closed={true}
									onChannelPress={onChannelPress}
								/>
							</>
						)}
					</AnimatedView>
				)}

				{(closedChannels.length > 0 || failedOrders.length > 0) && (
					<Button
						text={t(showClosed ? 'conn_closed_hide' : 'conn_closed_show')}
						textStyle={{ color: colors.white8 }}
						size="large"
						variant="transparent"
						onPress={(): void => setShowClosed((prevState) => !prevState)}
					/>
				)}

				{enableDevOptions && (
					<>
						<Caption13Up color="gray1" style={styles.sectionTitle}>
							Dev Options
						</Caption13Up>
						<TextInput
							selectionColor="orange"
							autoCapitalize="none"
							autoComplete="off"
							autoCorrect={false}
							autoFocus={false}
							style={styles.textInput}
							value={peer}
							placeholder="publicKey@ip:port"
							multiline={true}
							onChangeText={(txt: string): void => {
								setPeer(txt);
							}}
							blurOnSubmit
							returnKeyType="done"
							testID="AddPeerInput"
						/>
						<Button
							style={styles.devButton}
							text={
								peer
									? 'Add Lightning Peer'
									: 'Paste Lightning Peer From Clipboard'
							}
							onPress={onAddPeer}
							testID="AddPeerButton"
						/>
						<Button
							style={styles.devButton}
							text="Refresh LDK"
							loading={refreshingLdk}
							onPress={onRefreshLdk}
							testID="RefreshLDK"
						/>
						<Button
							style={styles.devButton}
							text="Restart LDK"
							loading={restartingLdk}
							onPress={async (): Promise<void> => {
								setRestartingLdk(true);
								await setupLdk({ selectedWallet, selectedNetwork });
								setRestartingLdk(false);
							}}
							testID="RestartLDK"
						/>
						<Button
							style={styles.devButton}
							text="Rebroadcast LDK TXS"
							loading={rebroadcastingLdk}
							onPress={async (): Promise<void> => {
								setRebroadcastingLdk(true);
								await rebroadcastAllKnownTransactions();
								setRebroadcastingLdk(false);
							}}
							testID="RebroadcastLDKTXS"
						/>
						<Button
							style={styles.devButton}
							text="Spend stuck outputs"
							loading={spendingStuckOutputs}
							onPress={async (): Promise<void> => {
								setSpendingStuckOutputs(true);
								const res = await recoverOutputs();
								if (res.isOk()) {
									showToast({
										type: 'info',
										title: 'Stuck outputs recovered',
										description: res.value,
									});
								} else {
									showToast({
										type: 'error',
										title: 'No stuck outputs recovered',
										description: res.error.message,
									});
								}
								setSpendingStuckOutputs(false);
							}}
						/>
						<Button
							style={styles.devButton}
							text="Get Node ID"
							onPress={async (): Promise<void> => {
								const nodeId = await getNodeId();
								if (nodeId.isErr()) {
									console.log(nodeId.error.message);
									return;
								}
								console.log(nodeId.value);
								Clipboard.setString(nodeId.value);
								showToast({
									type: 'success',
									title: 'Copied Node ID to Clipboard',
									description: nodeId.value,
								});
							}}
							testID="CopyNodeId"
						/>

						{openChannels.length > 0 && (
							<>
								{remoteBalance > 100 && (
									<Button
										style={styles.devButton}
										text="Create Invoice: 100 sats"
										onPress={async (): Promise<void> => {
											createInvoice(100).then();
										}}
									/>
								)}
								{remoteBalance > 5000 && (
									<Button
										style={styles.devButton}
										text="Create Invoice: 5000 sats"
										onPress={async (): Promise<void> => {
											createInvoice(5000).then();
										}}
									/>
								)}
								{localBalance > 0 && (
									<>
										<Button
											style={styles.devButton}
											text="Pay Invoice From Clipboard"
											loading={payingInvoice}
											onPress={async (): Promise<void> => {
												setPayingInvoice(true);
												const invoice = await Clipboard.getString();
												if (!invoice) {
													showToast({
														type: 'error',
														title: 'No Invoice Detected',
														description:
															'Unable to retrieve anything from the clipboard.',
													});
												}
												const response = await payLightningInvoice(invoice);
												if (response.isErr()) {
													showToast({
														type: 'error',
														title: 'Invoice Payment Failed',
														description: response.error.message,
													});
													setPayingInvoice(false);
													return;
												}
												await Promise.all([
													refreshLdk({ selectedWallet, selectedNetwork }),
												]);
												setPayingInvoice(false);
												showToast({
													type: 'success',
													title: 'Invoice Payment Success',
													description: `Fee: ${response.value.fee_paid_sat} sats`,
												});
											}}
										/>
									</>
								)}
							</>
						)}
					</>
				)}

				<View style={styles.buttons}>
					<Button
						style={styles.button}
						text={t('conn_button_export_logs')}
						size="large"
						variant="secondary"
						onPress={handleExportLogs}
					/>
					<View style={styles.divider} />
					<Button
						style={styles.button}
						text={t('conn_button_add')}
						size="large"
						disabled={addConnectionIsDisabled}
						onPress={handleAdd}
					/>
				</View>
				<SafeAreaInset type="bottom" minPadding={16} />
			</ScrollView>
		</ThemedView>
	);
};

const styles = StyleSheet.create({
	root: {
		flex: 1,
	},
	content: {
		paddingHorizontal: 16,
		flexGrow: 1,
	},
	balances: {
		flexDirection: 'row',
	},
	balance: {
		flex: 1,
		paddingBottom: 16,
		borderBottomWidth: 1,
		borderBottomColor: 'rgba(255, 255, 255, 0.1)',
	},
	row: {
		marginTop: 8,
		flexDirection: 'row',
		alignItems: 'center',
	},
	sectionTitle: {
		marginTop: 16,
	},
	nRoot: {
		paddingBottom: 16,
		borderBottomWidth: 1,
		borderBottomColor: 'rgba(255, 255, 255, 0.1)',
	},
	nTitle: {
		flexDirection: 'row',
		alignItems: 'center',
		justifyContent: 'space-between',
		marginTop: 16,
		marginBottom: 8,
	},
	nName: {
		marginRight: 8,
	},
	textInput: {
		width: '100%',
		minHeight: 50,
		borderRadius: 10,
		padding: 10,
		textAlign: 'left',
		alignItems: 'center',
		justifyContent: 'center',
		fontWeight: 'bold',
		fontSize: 16,
		marginTop: 8,
	},
	devButton: {
		marginTop: 8,
	},
	buttons: {
		flexDirection: 'row',
		alignItems: 'center',
		marginTop: 'auto',
	},
	button: {
		flex: 1,
	},
	divider: {
		width: 16,
	},
});

export default memo(Channels);<|MERGE_RESOLUTION|>--- conflicted
+++ resolved
@@ -77,13 +77,8 @@
 
 /**
  * Convert pending (non-channel) blocktank orders to (fake) channels.
-<<<<<<< HEAD
  * @param {IBtOrder[]} orders
  * @param {TPaidBlocktankOrders} paidOrders
-=======
- * @param {IGetOrderResponse[]} orders
- * @param paidOrders
->>>>>>> cab2f521
  * @param {string} nodeKey
  */
 const getPendingBlocktankChannels = (
@@ -101,12 +96,8 @@
 		const order = orders.find((o) => o.id === orderId)!;
 
 		const fakeChannel: TChannel = {
-<<<<<<< HEAD
 			channel_id: order.id,
-=======
 			confirmations: 0,
-			channel_id: order._id,
->>>>>>> cab2f521
 			is_public: false,
 			is_usable: false,
 			is_channel_ready: false,
