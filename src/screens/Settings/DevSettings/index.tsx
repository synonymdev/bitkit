--- conflicted
+++ resolved
@@ -1,6 +1,5 @@
 import React, { memo, ReactElement, useMemo, useState } from 'react';
 import { useSelector, useDispatch } from 'react-redux';
-import { DISABLE_SLASHTAGS } from '@env';
 
 import actions from '../../../store/actions/actions';
 import {
@@ -19,14 +18,11 @@
 import { resetUiStore } from '../../../store/actions/ui';
 import { resetSettingsStore, wipeApp } from '../../../store/actions/settings';
 import { selectedWalletSelector } from '../../../store/reselect/wallet';
-<<<<<<< HEAD
 import { isSlashtagsDisabled } from '../../../utils/slashtags';
-=======
 import { resetMetaStore } from '../../../store/actions/metadata';
 import { EItemType, IListData } from '../../../components/List';
 import SettingsView from './../SettingsView';
 import type { SettingsScreenProps } from '../../../navigation/types';
->>>>>>> 210b358c
 
 const DevSettings = ({
 	navigation,
