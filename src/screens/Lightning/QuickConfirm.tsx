--- conflicted
+++ resolved
@@ -79,18 +79,6 @@
 	const savingsPercentage = Math.round((savingsAmount / total) * 100);
 
 	const handleConfirm = async (): Promise<void> => {
-<<<<<<< HEAD
-		if (Platform.OS === 'ios' && selectedNetwork === 'bitcoin') {
-			setLoading(false);
-			Alert.alert(
-				'Temporarily Unavailable',
-				'Instant payment features are being rebuilt and will be back soon!',
-				[{ text: 'Okay', onPress: () => navigation.navigate('Tabs') }],
-			);
-			return;
-		}
-=======
->>>>>>> 0e88535f
 		setLoading(true);
 		await sleep(5);
 		const res = await confirmChannelPurchase({ orderId, selectedNetwork });
@@ -194,10 +182,10 @@
 const styles = StyleSheet.create({
 	root: {
 		flex: 1,
+		display: 'flex',
 		justifyContent: 'space-between',
 		marginTop: 8,
 		paddingHorizontal: 16,
-		paddingBottom: 16,
 	},
 	text: {
 		marginTop: 8,
