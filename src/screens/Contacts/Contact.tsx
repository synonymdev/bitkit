--- conflicted
+++ resolved
@@ -22,10 +22,7 @@
 	useSlashtagsSDK,
 } from '../../components/SlashtagsProvider';
 import Store from '../../store/types';
-<<<<<<< HEAD
-=======
 import { useBalance } from '../../hooks/wallet';
->>>>>>> acd9751b
 
 export const Contact = ({ navigation, route }): JSX.Element => {
 	const selectedWallet = useSelector(
@@ -40,14 +37,11 @@
 	const { slashtag } = useSelectedSlashtag();
 	const sdk = useSlashtagsSDK();
 	const contactRecord = useSlashtags().contacts[url];
-<<<<<<< HEAD
-=======
 	const balance = useBalance({ onchain: true, lightning: true });
 
 	const canSend = useMemo(() => {
 		return balance.satoshis > 0;
 	}, [balance.satoshis]);
->>>>>>> acd9751b
 	const profileCard = useMemo(
 		() => ({ ...profile, ...contactRecord }),
 		[profile, contactRecord],
@@ -90,17 +84,11 @@
 				<View style={styles.divider} color="white1" />
 				<View style={styles.bottom}>
 					<View style={styles.bottomHeader}>
-<<<<<<< HEAD
-						<IconButton onPress={handleSend}>
-							<CoinsIcon height={24} width={24} color="brand" />
-						</IconButton>
-=======
 						{canSend && (
 							<IconButton onPress={handleSend}>
 								<CoinsIcon height={24} width={24} color="brand" />
 							</IconButton>
 						)}
->>>>>>> acd9751b
 						<IconButton
 							onPress={(): void => {
 								Share.share({
