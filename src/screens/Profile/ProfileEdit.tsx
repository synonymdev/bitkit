--- conflicted
+++ resolved
@@ -1,10 +1,5 @@
-<<<<<<< HEAD
 import React, { useState, useMemo, useEffect } from 'react';
-import { StyleSheet } from 'react-native';
-=======
-import React, { useState, useMemo, useEffect, useCallback } from 'react';
 import { View, StyleSheet } from 'react-native';
->>>>>>> 5f3cd413
 import { useSelector } from 'react-redux';
 
 import {
@@ -23,12 +18,8 @@
 import { setOnboardingProfileStep } from '../../store/actions/slashtags';
 import Store from '../../store/types';
 import { BasicProfile } from '../../store/types/slashtags';
-<<<<<<< HEAD
-import { useBottomSheetBackPress } from '../../hooks/bottomSheet';
 import { saveProfile } from '../../utils/slashtags';
-=======
 import ProfileLinkNavigation from '../../navigation/bottom-sheet/ProfileLinkNavigation';
->>>>>>> 5f3cd413
 
 export const ProfileEdit = ({ navigation }): JSX.Element => {
 	const [fields, setFields] = useState<Omit<BasicProfile, 'links'>>({});
