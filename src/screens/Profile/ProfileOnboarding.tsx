--- conflicted
+++ resolved
@@ -15,11 +15,7 @@
 			<NavigationHeader
 				title="Profile"
 				displayBackButton={false}
-<<<<<<< HEAD
-				handleClosePress={(): void => {
-=======
 				onClosePress={(): void => {
->>>>>>> d2118792
 					navigation.navigate('Tabs');
 				}}
 			/>
