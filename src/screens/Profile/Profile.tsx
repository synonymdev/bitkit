--- conflicted
+++ resolved
@@ -43,11 +43,7 @@
 			<NavigationHeader
 				title="Profile"
 				displayBackButton={false}
-<<<<<<< HEAD
-				handleClosePress={(): void => {
-=======
 				onClosePress={(): void => {
->>>>>>> d2118792
 					navigation.navigate('Tabs');
 				}}
 			/>
