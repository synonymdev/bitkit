import { NativeStackScreenProps } from '@react-navigation/native-stack';
import type {
	NavigatorScreenParams,
	CompositeScreenProps,
} from '@react-navigation/native';
import type {
	StackNavigationProp,
	StackScreenProps,
} from '@react-navigation/stack';
import type { IService, IGetOrderResponse } from '@synonymdev/blocktank-client';

import type { IActivityItem } from '../../store/types/activity';
import type { TAssetType } from '../../store/types/wallet';
import type { LightningStackParamList } from '../lightning/LightningNavigator';
import { SettingsStackParamList } from '../settings/SettingsNavigator';

// TODO: move all navigation related types here
// https://reactnavigation.org/docs/typescript#organizing-types

export type RootNavigationProp = StackNavigationProp<RootStackParamList>;

export type RootStackParamList = {
	RootAuthCheck: { onSuccess: () => void };
	Tabs: undefined;
	Biometrics: undefined;
	Blocktank: undefined;
	BlocktankOrder: {
		service: IService;
		existingOrderId: string;
	};
	BlocktankPayment: {
		order: IGetOrderResponse;
	};
	ActivityDetail: { activityItem: IActivityItem; extended?: boolean };
	ActivityFiltered: undefined;
	Scanner: undefined;
	WalletsDetail: {
		assetType: TAssetType;
	};
<<<<<<< HEAD
	Introduction: undefined;
	QuickSetup: undefined;
	CustomSetup: undefined;
	QuickConfirm: undefined;
	Result: undefined;
	LightningRoot: undefined;
=======
	LightningRoot: NavigatorScreenParams<LightningStackParamList>;
>>>>>>> 190179a7
	Settings: undefined;
	Profile: undefined;
	ProfileEdit: undefined;
	Contacts: undefined;
	ContactEdit: { url: string };
	Contact: undefined;
};

export type RootStackScreenProps<T extends keyof RootStackParamList> =
	StackScreenProps<RootStackParamList, T>;

export type LightningScreenProps<T extends keyof LightningStackParamList> =
	CompositeScreenProps<
		NativeStackScreenProps<LightningStackParamList, T>,
		RootStackScreenProps<keyof RootStackParamList>
	>;

export type SettingsScreenProps<T extends keyof SettingsStackParamList> =
	CompositeScreenProps<
		NativeStackScreenProps<SettingsStackParamList, T>,
		RootStackScreenProps<keyof RootStackParamList>
	>;<|MERGE_RESOLUTION|>--- conflicted
+++ resolved
@@ -37,16 +37,7 @@
 	WalletsDetail: {
 		assetType: TAssetType;
 	};
-<<<<<<< HEAD
-	Introduction: undefined;
-	QuickSetup: undefined;
-	CustomSetup: undefined;
-	QuickConfirm: undefined;
-	Result: undefined;
-	LightningRoot: undefined;
-=======
 	LightningRoot: NavigatorScreenParams<LightningStackParamList>;
->>>>>>> 190179a7
 	Settings: undefined;
 	Profile: undefined;
 	ProfileEdit: undefined;
