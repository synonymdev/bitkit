--- conflicted
+++ resolved
@@ -137,21 +137,10 @@
 			<ReceiveNavigation />
 			<BackupNavigation />
 			<PINNavigation />
-<<<<<<< HEAD
-
-=======
-			<OnChainNumberPad />
-			<FeeNumberPad />
->>>>>>> ad700183
 			<PINPrompt />
 			<BoostPrompt />
 			<ActivityTagsPrompt />
 			<NewTxPrompt />
-
-			{/* Not used */}
-			<SendBottomSheet />
-			<SendAssetPicker />
-			<CoinSelection />
 		</NavigationContainer>
 	);
 };
