--- conflicted
+++ resolved
@@ -1,11 +1,6 @@
 import { ISlashtags } from '../types/slashtags';
 
 export const defaultSlashtagsShape: ISlashtags = {
-<<<<<<< HEAD
-	onboardedProfile: false,
 	visitedContacts: false,
-	profiles: {},
-=======
 	onboardingProfileStep: 'Intro',
->>>>>>> ce71f381
 };