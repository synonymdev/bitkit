--- conflicted
+++ resolved
@@ -36,9 +36,6 @@
 };
 
 /**
-<<<<<<< HEAD
- * Resets slashtags store to the default state.
-=======
  * Add a link to the profile
  */
 export const setLinks = (links: Link[]): Result<string> => {
@@ -79,7 +76,6 @@
 
 /**
  * Resets slasthags store to the default state.
->>>>>>> fc750657
  */
 export const resetSlashtagsStore = (): Result<string> => {
 	dispatch({ type: actions.RESET_SLASHTAGS_STORE });
