import actions from './actions';
import {
	EWallet,
	IAddress,
	IAddressContent,
	ICreateWallet,
	IFormattedTransaction,
	IKeyDerivationPath,
	IBitcoinTransactionData,
	IUtxo,
	TAddressType,
	IBoostedTransaction,
	EBoost,
} from '../types/wallet';
import {
	createDefaultWallet,
	formatTransactions,
	generateAddresses,
	getAddressTypes,
	getCurrentWallet,
	getGapLimit,
	getKeyDerivationPathObject,
	getNextAvailableAddress,
	getSelectedAddressType,
	getSelectedNetwork,
	getSelectedWallet,
	ITransaction,
	refreshWallet,
	removeDuplicateAddresses,
} from '../../utils/wallet';
import { getDispatch, getStore } from '../helpers';
import { TAvailableNetworks } from '../../utils/networks';
import { err, ok, Result } from '@synonymdev/result';
import {
	getOnchainTransactionData,
	getTotalFee,
	updateFee,
} from '../../utils/wallet/transactions';
import {
	IGenerateAddresses,
	IGenerateAddressesResponse,
} from '../../utils/types';
import { getExchangeRates } from '../../utils/exchange-rate';
import { objectsMatch } from '../../utils/helpers';
import {
	getAddressHistory,
	getTransactions,
	getUtxos,
} from '../../utils/wallet/electrum';
import { EFeeIds } from '../types/fees';
import { IHeader } from '../../utils/types/electrum';
import { toggleView } from './user';
import {
	GAP_LIMIT,
	GENERATE_ADDRESS_AMOUNT,
} from '../../utils/wallet/constants';
import { getBoostedTransactionParents } from '../../utils/boost';

const dispatch = getDispatch();

export const updateWallet = (payload): Promise<Result<string>> => {
	return new Promise(async (resolve) => {
		await dispatch({
			type: actions.UPDATE_WALLET,
			payload,
		});
		resolve(ok(''));
	});
};

/**
 * Creates and stores a newly specified wallet.
 * @param {string} [wallet]
 * @param {number} [addressAmount]
 * @param {number} [changeAddressAmount]
 * @param {string} [mnemonic]
 * @param {IAddressType} [addressTypes]
 * @return {Promise<Result<string>>}
 */
export const createWallet = async ({
	walletName = EWallet.defaultWallet,
	addressAmount = GENERATE_ADDRESS_AMOUNT,
	changeAddressAmount = GENERATE_ADDRESS_AMOUNT,
	mnemonic = '',
	addressTypes,
}: ICreateWallet): Promise<Result<string>> => {
	if (!addressTypes) {
		addressTypes = getAddressTypes();
	}
	try {
		const response = await createDefaultWallet({
			walletName,
			addressAmount,
			changeAddressAmount,
			mnemonic,
			addressTypes,
		});
		if (response.isErr()) {
			return err(response.error.message);
		}
		await dispatch({
			type: actions.CREATE_WALLET,
			payload: response.value,
		});
		return ok('');
	} catch (e) {
		return err(e);
	}
};

export const updateExchangeRates = async (): Promise<Result<string>> => {
	const res = await getExchangeRates();

	if (res.isErr()) {
		return err(res.error);
	}

	await dispatch({
		type: actions.UPDATE_WALLET,
		payload: { exchangeRates: res.value },
	});

	return ok('Successfully updated the exchange rate.');
};

/**
 * This method updates the next available (zero-balance) address & changeAddress index.
 * @async
 * @param {string} [selectedWallet]
 * @param {TAvailableNetworks} [selectedNetwork]
 * @param {TAddressType} [addressType]
 * @return {string}
 */
export const updateAddressIndexes = async ({
	selectedWallet,
	selectedNetwork,
	addressType, //If this param is left undefined it will update the indexes for all stored address types.
}: {
	selectedWallet?: string | undefined;
	selectedNetwork?: TAvailableNetworks | undefined;
	addressType?: TAddressType | undefined;
}): Promise<Result<string>> => {
	if (!selectedNetwork) {
		selectedNetwork = getSelectedNetwork();
	}
	if (!selectedWallet) {
		selectedWallet = getSelectedWallet();
	}
	const { currentWallet } = getCurrentWallet({
		selectedWallet,
		selectedNetwork,
	});
	const addressTypes = getAddressTypes();
	let addressTypesToCheck = Object.keys(addressTypes);
	if (addressType) {
		addressTypesToCheck = await Promise.all(
			addressTypesToCheck.filter(
				(_addressType) => _addressType === addressType,
			),
		);
	}

	addressTypesToCheck.map(async (addressTypeKey) => {
		if (!selectedNetwork) {
			selectedNetwork = getSelectedNetwork();
		}
		if (!selectedWallet) {
			selectedWallet = getSelectedWallet();
		}
		const response = await getNextAvailableAddress({
			selectedWallet,
			selectedNetwork,
			addressType: addressTypeKey,
		});
		if (response.isErr()) {
			return err(response.error);
		}

		const { type } = addressTypes[addressTypeKey];
		let addressIndex = currentWallet.addressIndex[selectedNetwork][type];
		let changeAddressIndex =
			currentWallet.changeAddressIndex[selectedNetwork][type];
		let lastUsedAddressIndex =
			currentWallet.lastUsedAddressIndex[selectedNetwork][type];
		let lastUsedChangeAddressIndex =
			currentWallet.lastUsedChangeAddressIndex[selectedNetwork][type];

		if (
			response.value?.addressIndex?.index >
				currentWallet.addressIndex[selectedNetwork][type]?.index ||
			response.value?.changeAddressIndex?.index >
				currentWallet.changeAddressIndex[selectedNetwork][type]?.index ||
			response.value?.lastUsedAddressIndex?.index >
				currentWallet.lastUsedAddressIndex[selectedNetwork][type]?.index ||
			response.value?.lastUsedChangeAddressIndex?.index >
				currentWallet.lastUsedChangeAddressIndex[selectedNetwork][type]?.index
		) {
			if (response.value?.addressIndex) {
				addressIndex = response.value.addressIndex;
			}

			if (response.value?.changeAddressIndex) {
				changeAddressIndex = response.value?.changeAddressIndex;
			}

			if (response.value?.lastUsedAddressIndex) {
				lastUsedAddressIndex = response.value.lastUsedAddressIndex;
			}

			if (response.value?.lastUsedChangeAddressIndex) {
				lastUsedChangeAddressIndex = response.value?.lastUsedChangeAddressIndex;
			}

			await dispatch({
				type: actions.UPDATE_ADDRESS_INDEX,
				payload: {
					addressIndex,
					changeAddressIndex,
					lastUsedAddressIndex,
					lastUsedChangeAddressIndex,
					addressType: addressTypeKey,
				},
			});
			return ok('Successfully updated indexes.');
		}
	});
	return ok('No update needed.');
};

export const generateNewReceiveAddress = async ({
	selectedWallet,
	selectedNetwork,
	addressType = EWallet.addressType,
	keyDerivationPath,
}: {
	selectedWallet?: string;
	selectedNetwork?: TAvailableNetworks;
	addressType?: TAddressType;
	keyDerivationPath?: IKeyDerivationPath;
}): Promise<Result<IAddressContent>> => {
	try {
		if (!selectedWallet) {
			selectedWallet = getSelectedWallet();
		}
		if (!selectedNetwork) {
			selectedNetwork = getSelectedNetwork();
		}
		const addressTypes = getAddressTypes();
		const { currentWallet } = getCurrentWallet({
			selectedWallet,
			selectedNetwork,
		});

		const getGapLimitResponse = getGapLimit({
			selectedWallet,
			selectedNetwork,
			addressType,
		});
		if (getGapLimitResponse.isErr()) {
			return err(getGapLimitResponse.error.message);
		}
		const { addressDelta } = getGapLimitResponse.value;

		// If the address delta exceeds the default gap limit, only return the current address index.
		if (addressDelta >= GAP_LIMIT) {
			const addressIndex = currentWallet.addressIndex[selectedNetwork];
			const receiveAddress = addressIndex[addressType];
			return ok(receiveAddress);
		}

		const { path } = addressTypes[addressType];
		if (!keyDerivationPath) {
			const keyDerivationPathResponse = getKeyDerivationPathObject({
				selectedNetwork,
				path,
			});
			if (keyDerivationPathResponse.isErr()) {
				return err(keyDerivationPathResponse.error.message);
			}
			keyDerivationPath = keyDerivationPathResponse.value;
		}
		const addresses: IAddress =
			currentWallet.addresses[selectedNetwork][addressType];
		const currentAddressIndex =
			currentWallet.addressIndex[selectedNetwork][addressType].index;
		const nextAddressIndex = await Promise.all(
			Object.values(addresses).filter((address) => {
				return address.index === currentAddressIndex + 1;
			}),
		);

		// Check if the next address index already exists or if it needs to be generated.
		if (nextAddressIndex?.length > 0) {
			// Update addressIndex and return the address content.
			await dispatch({
				type: actions.UPDATE_ADDRESS_INDEX,
				payload: {
					addressIndex: nextAddressIndex[0],
					addressType,
				},
			});
			return ok(nextAddressIndex[0]);
		}

		// We need to generate, save and return the new address.
		const addAddressesRes = await addAddresses({
			addressAmount: 1,
			changeAddressAmount: 0,
			addressIndex: currentAddressIndex + 1,
			changeAddressIndex: 0,
			selectedNetwork,
			selectedWallet,
			keyDerivationPath,
			addressType,
		});
		if (addAddressesRes.isErr()) {
			return err(addAddressesRes.error.message);
		}
		const addressKeys = Object.keys(addAddressesRes.value.addresses);
		// If for any reason the phone was unable to generate the new address, return error.
		if (!addressKeys.length) {
			return err('Unable to generate addresses at this time.');
		}
		const newAddressIndex = addAddressesRes.value.addresses[addressKeys[0]];
		await dispatch({
			type: actions.UPDATE_ADDRESS_INDEX,
			payload: {
				addressIndex: newAddressIndex,
				addressType,
			},
		});
		return ok(newAddressIndex);
	} catch (e) {
		console.log(e);
		return err(e);
	}
};

/**
 * This method will generate addresses as specified and return an object of filtered addresses to ensure no duplicates are returned.
 * @async
 * @param {string} [selectedWallet]
 * @param {number} [addressAmount]
 * @param {number} [changeAddressAmount]
 * @param {number} [addressIndex]
 * @param {number} [changeAddressIndex]
 * @param {TAvailableNetworks} [selectedNetwork]
 * @param {IKeyDerivationPath} [keyDerivationPath]
 * @param {TAddressType} [addressType]
 * @param {string} [seed]
 * @return {Promise<Result<IGenerateAddressesResponse>>}
 */
export const addAddresses = async ({
	selectedWallet,
	addressAmount = 5,
	changeAddressAmount = 5,
	addressIndex = 0,
	changeAddressIndex = 0,
	selectedNetwork,
	addressType = EWallet.addressType,
	keyDerivationPath,
	seed,
}: IGenerateAddresses): Promise<Result<IGenerateAddressesResponse>> => {
	if (!selectedWallet) {
		selectedWallet = getSelectedWallet();
	}
	if (!selectedNetwork) {
		selectedNetwork = getSelectedNetwork();
	}
	const addressTypes = getAddressTypes();
	const { path, type } = addressTypes[addressType];
	if (!keyDerivationPath) {
		const keyDerivationPathResponse = getKeyDerivationPathObject({
			selectedNetwork,
			path,
		});
		if (keyDerivationPathResponse.isErr()) {
			return err(keyDerivationPathResponse.error.message);
		}
		keyDerivationPath = keyDerivationPathResponse.value;
	}
	const generatedAddresses = await generateAddresses({
		addressAmount,
		changeAddressAmount,
		addressIndex,
		changeAddressIndex,
		selectedNetwork,
		selectedWallet,
		keyDerivationPath,
		addressType: type,
		seed,
	});
	if (generatedAddresses.isErr()) {
		return err(generatedAddresses.error);
	}

	const removeDuplicateResponse = await removeDuplicateAddresses({
		addresses: { ...generatedAddresses.value.addresses },
		changeAddresses: { ...generatedAddresses.value.changeAddresses },
		selectedWallet,
		selectedNetwork,
	});

	if (removeDuplicateResponse.isErr()) {
		return err(removeDuplicateResponse.error.message);
	}

	const addresses = removeDuplicateResponse.value?.addresses ?? {};
	const changeAddresses = removeDuplicateResponse.value?.changeAddresses ?? {};
	if (!Object.keys(addresses).length && !Object.keys(changeAddresses).length) {
		return err('No addresses to add.');
	}

	const payload = {
		addresses,
		changeAddresses,
		addressType,
	};
	await dispatch({
		type: actions.ADD_ADDRESSES,
		payload,
	});
	return ok({ ...generatedAddresses.value, addressType: type });
};

/**
 * This method serves two functions.
 * 1. Update UTXO data for all addresses and change addresses for a given wallet and network.
 * 2. Update the available balance for a given wallet and network.
 */
export const updateUtxos = ({
	selectedWallet = undefined,
	selectedNetwork = undefined,
}: {
	selectedWallet?: string | undefined;
	selectedNetwork?: TAvailableNetworks | undefined;
}): Promise<Result<{ utxos: IUtxo[]; balance: number }>> => {
	return new Promise(async (resolve) => {
		if (!selectedNetwork) {
			selectedNetwork = getSelectedNetwork();
		}
		if (!selectedWallet) {
			selectedWallet = getSelectedWallet();
		}

		const utxoResponse = await getUtxos({ selectedWallet, selectedNetwork });
		if (utxoResponse.isErr()) {
			return resolve(err(utxoResponse.error));
		}
		const { utxos, balance } = utxoResponse.value;
		const payload = {
			selectedWallet,
			selectedNetwork,
			utxos,
			balance,
		};
		await dispatch({
			type: actions.UPDATE_UTXOS,
			payload,
		});
		return resolve(ok(payload));
	});
};

export const updateWalletBalance = ({
	balance = 0,
	selectedWallet = undefined,
	selectedNetwork = undefined,
}: {
	balance: number;
	selectedWallet?: string | undefined;
	selectedNetwork?: TAvailableNetworks | undefined;
}): Result<string> => {
	try {
		if (!selectedNetwork) {
			selectedNetwork = getSelectedNetwork();
		}
		if (!selectedWallet) {
			selectedWallet = getSelectedWallet();
		}
		const payload = {
			balance,
			selectedNetwork,
			selectedWallet,
		};
		dispatch({
			type: actions.UPDATE_WALLET_BALANCE,
			payload,
		});

		return ok('Successfully updated balance.');
	} catch (e) {
		return err(e);
	}
};

export interface ITransactionData {
	address: string;
	height: number;
	index: number;
	path: string;
	scriptHash: string;
	tx_hash: string;
	tx_pos: number;
	value: number;
}

export const updateTransactions = ({
	selectedWallet = undefined,
	selectedNetwork = undefined,
}: {
	selectedWallet?: string | undefined;
	selectedNetwork?: TAvailableNetworks | undefined;
}): Promise<Result<IFormattedTransaction>> => {
	return new Promise(async (resolve) => {
		if (!selectedNetwork) {
			selectedNetwork = getSelectedNetwork();
		}
		if (!selectedWallet) {
			selectedWallet = getSelectedWallet();
		}
		const { currentWallet } = getCurrentWallet({
			selectedWallet,
			selectedNetwork,
		});

		const history = await getAddressHistory({
			selectedNetwork,
			selectedWallet,
		});

		if (history.isErr()) {
			return resolve(err(history.error.message));
		}

		if (!history?.value?.length) {
			return resolve(ok({}));
		}

		const getTransactionsResponse = await getTransactions({
			txHashes: history.value || [],
			selectedNetwork,
		});
		if (getTransactionsResponse.isErr()) {
			return resolve(err(getTransactionsResponse.error.message));
		}
		let transactions: ITransaction<ITransactionData>[] =
			getTransactionsResponse.value.data;

		if (!Array.isArray(transactions)) {
			return resolve(ok({}));
		}

		const formatTransactionsResponse = await formatTransactions({
			selectedNetwork,
			selectedWallet,
			transactions,
		});
		if (formatTransactionsResponse.isErr()) {
			return resolve(err(formatTransactionsResponse.error.message));
		}

		const formattedTransactions: IFormattedTransaction = {};

		const storedTransactions = currentWallet.transactions[selectedNetwork];

<<<<<<< HEAD
		let notificationTxid;
=======
		const boostedTransactions =
			currentWallet.boostedTransactions[selectedNetwork];
		await Promise.all(
			boostedTransactions.map((boostedTx) => {
				if (boostedTx in storedTransactions) {
					deleteOnChainTransactionById({
						txid: boostedTx,
						selectedWallet,
						selectedNetwork,
					});
				}
			}),
		);

		let notificationTxid: string | undefined;
>>>>>>> 6a25e023

		Object.keys(formatTransactionsResponse.value).forEach((txid) => {
			//If the tx is new or the tx now has a block height (state changed to confirmed)
			if (
				!storedTransactions[txid] ||
				storedTransactions[txid].height !==
					formatTransactionsResponse.value[txid].height
			) {
				formattedTransactions[txid] = formatTransactionsResponse.value[txid];
			}

			// if the tx is new incoming - show notification
			if (
				!storedTransactions[txid] &&
				formatTransactionsResponse.value[txid].type === 'received'
			) {
				notificationTxid = txid;
			}
		});

		//No new or updated transactions
		if (!Object.keys(formattedTransactions)?.length) {
			return resolve(ok(storedTransactions));
		}

		const payload = {
			transactions: formattedTransactions,
			selectedNetwork,
			selectedWallet,
		};
		await dispatch({
			type: actions.UPDATE_TRANSACTIONS,
			payload,
		});
		if (notificationTxid) {
			toggleView({
				view: 'newTxPrompt',
				data: {
					isOpen: true,
					txid: notificationTxid,
				},
			});
		}

		return resolve(ok(formattedTransactions));
	});
};

/**
 * Deletes a given on-chain trnsaction by id.
 * @param {string} txid
 * @param {string} [selectedWallet]
 * @param {TAvailableNetworks} [selectedNetwork]
 */
export const deleteOnChainTransactionById = async ({
	txid,
	selectedWallet = undefined,
	selectedNetwork = undefined,
}: {
	txid: string;
	selectedWallet?: string;
	selectedNetwork?: TAvailableNetworks;
}): Promise<void> => {
	try {
		if (!selectedNetwork) {
			selectedNetwork = getSelectedNetwork();
		}
		if (!selectedWallet) {
			selectedWallet = getSelectedWallet();
		}
		const payload = {
			txid,
			selectedNetwork,
			selectedWallet,
		};
		await dispatch({
			type: actions.DELETE_ON_CHAIN_TRANSACTION,
			payload,
		});
	} catch (e) {}
};

/**
 * Adds a boosted transaction id to the boostedTransactions object.
 * @param {string} newTxId
 * @param {string} oldTxId
 * @param {EBoost} [type]
 * @param {string} [selectedWallet]
 * @param {TAvailableNetworks} [selectedNetwork]
 */
export const addBoostedTransaction = async ({
	newTxId,
	oldTxId,
	type = EBoost.cpfp,
	fee,
	selectedWallet,
	selectedNetwork,
}: {
	newTxId: string;
	oldTxId: string;
	type?: EBoost;
	fee: number;
	selectedWallet?: string;
	selectedNetwork?: TAvailableNetworks;
}): Promise<void> => {
	try {
		if (!selectedNetwork) {
			selectedNetwork = getSelectedNetwork();
		}
		if (!selectedWallet) {
			selectedWallet = getSelectedWallet();
		}
		const boostedTransactions =
			getStore().wallet.wallets[selectedWallet].boostedTransactions[
				selectedNetwork
			];
		const parentTransactions = getBoostedTransactionParents({
			txid: oldTxId,
			boostedTransactions,
		});
		parentTransactions.push(oldTxId);
		const boostedTransaction: IBoostedTransaction = {
			[oldTxId]: {
				parentTransactions: parentTransactions,
				childTransaction: newTxId,
				type,
				fee,
			},
		};
		const payload = {
			boostedTransaction,
			selectedNetwork,
			selectedWallet,
		};
		await dispatch({
			type: actions.ADD_BOOSTED_TRANSACTION,
			payload,
		});
	} catch (e) {}
};

/**
 * This does not delete the stored mnemonic phrase for a given wallet.
 * This resets a given wallet to defaultWalletShape
 */
export const resetSelectedWallet = async ({
	selectedWallet = undefined,
}: {
	selectedWallet?: string;
}): Promise<void> => {
	if (!selectedWallet) {
		selectedWallet = getSelectedWallet();
	}
	await dispatch({
		type: actions.RESET_SELECTED_WALLET,
		payload: {
			selectedWallet,
		},
	});
	await createWallet({ walletName: selectedWallet });
	await refreshWallet({});
};

/**
 * This does not delete the stored mnemonic phrases on the device.
 * This resets the wallet store to defaultWalletStoreShape
 */
export const resetWalletStore = async (): Promise<Result<string>> => {
	dispatch({
		type: actions.RESET_WALLET_STORE,
	});
	await createWallet({});
	await refreshWallet({});
	return ok('');
};

export const setupOnChainTransaction = async ({
	selectedWallet,
	selectedNetwork,
	addressType,
	inputTxHashes,
	rbf = true,
	submitDispatch = true,
}: {
	selectedWallet?: string;
	selectedNetwork?: TAvailableNetworks;
	addressType?: TAddressType; // Preferred address type for change address.
	inputTxHashes?: string[]; // Used to pre-specify inputs to use by tx_hash
	rbf?: boolean; // Enable or disable rbf.
	submitDispatch?: boolean; //Should we dispatch this and update the store.
} = {}): Promise<Result<IBitcoinTransactionData>> => {
	try {
		if (!selectedNetwork) {
			selectedNetwork = getSelectedNetwork();
		}
		if (!selectedWallet) {
			selectedWallet = getSelectedWallet();
		}
		if (!addressType) {
			addressType = getSelectedAddressType({ selectedWallet, selectedNetwork });
		}

		const { currentWallet } = getCurrentWallet({
			selectedWallet,
			selectedNetwork,
		});

		const transaction = currentWallet.transaction[selectedNetwork];

		// Gather required inputs.
		let inputs: IUtxo[] = [];
		if (inputTxHashes) {
			// If specified, filter for the desired tx_hash and push the utxo as an input.
			inputs = currentWallet.utxos[selectedNetwork].filter((utxo) =>
				inputTxHashes.includes(utxo.tx_hash),
			);
		}

		if (!inputs.length) {
			// If inputs were previously selected, leave them.
			if (transaction?.inputs && transaction.inputs.length > 0) {
				inputs = transaction.inputs;
			} else {
				// Otherwise, lets use our available utxo's.
				inputs = currentWallet.utxos[selectedNetwork];
			}
		}

		if (!inputs.length) {
			return err('No inputs specified.');
		}

		const currentChangeAddresses =
			currentWallet.changeAddresses[selectedNetwork];

		const addressTypes = getAddressTypes();
		let changeAddresses: IAddress = {};
		await Promise.all(
			Object.keys(addressTypes).map((key) => {
				changeAddresses = {
					...changeAddresses,
					...currentChangeAddresses[key],
				};
			}),
		);
		const changeAddressesArr = Object.values(changeAddresses).map(
			({ address }) => address,
		);

		// Set the current change address.
		const changeAddress =
			currentWallet.changeAddressIndex[selectedNetwork][addressType].address;

		// Set the minimum fee.
		const fee = getTotalFee({
			satsPerByte: 1,
			message: '',
		});

		const lightningInvoice =
			currentWallet.transaction[selectedNetwork]?.lightningInvoice;

		let outputs = currentWallet.transaction[selectedNetwork].outputs || [];
		if (!lightningInvoice) {
			//Remove any potential change address that may have been included from a previous tx attempt.
			outputs = outputs.filter((output) => {
				if (output?.address && !changeAddressesArr.includes(output?.address)) {
					return output;
				}
			});
		}

		const payload = {
			selectedNetwork,
			selectedWallet,
			inputs,
			changeAddress,
			fee,
			outputs,
			rbf,
		};

		if (submitDispatch) {
			dispatch({
				type: actions.SETUP_ON_CHAIN_TRANSACTION,
				payload,
			});
		}
		return ok(payload);
	} catch (e) {
		return err(e);
	}
};

/**
 * This updates the specified on-chain transaction.
 * @param selectedWallet
 * @param selectedNetwork
 * @param transaction
 * @return {Promise<void>}
 */
export const updateBitcoinTransaction = async ({
	transaction,
	selectedWallet,
	selectedNetwork,
}: {
	transaction: IBitcoinTransactionData;
	selectedWallet?: string;
	selectedNetwork?: TAvailableNetworks;
}): Promise<void> => {
	try {
		if (!selectedNetwork) {
			selectedNetwork = getSelectedNetwork();
		}
		if (!selectedWallet) {
			selectedWallet = getSelectedWallet();
		}

		//Add output if specified
		if (transaction?.outputs) {
			let outputs =
				getStore().wallet.wallets[selectedWallet].transaction[selectedNetwork]
					.outputs || [];
			await Promise.all(
				transaction?.outputs.map((output) => {
					const outputIndex = output.index;
					outputs[outputIndex] = output;
				}),
			);
			transaction.outputs = outputs;
		}

		const payload = {
			selectedNetwork,
			selectedWallet,
			transaction,
		};

		dispatch({
			type: actions.UPDATE_ON_CHAIN_TRANSACTION,
			payload,
		});
	} catch {}
};

export const updateSelectedFeeId = async ({
	feeId = EFeeIds.none,
	selectedWallet,
	selectedNetwork,
}: {
	feeId?: EFeeIds;
	selectedWallet?: string;
	selectedNetwork?: TAvailableNetworks;
}): Promise<void> => {
	try {
		if (!selectedNetwork) {
			selectedNetwork = getSelectedNetwork();
		}
		if (!selectedWallet) {
			selectedWallet = getSelectedWallet();
		}
		const transactionResponse = getOnchainTransactionData({
			selectedWallet,
			selectedNetwork,
		});
		if (transactionResponse.isErr()) {
			return;
		}
		const transaction = transactionResponse.value;
		transaction.selectedFeeId = feeId;
		return await updateBitcoinTransaction({ transaction });
	} catch {}
};

export const resetOnChainTransaction = ({
	selectedWallet,
	selectedNetwork,
}: {
	selectedWallet?: string;
	selectedNetwork?: TAvailableNetworks;
} = {}): void => {
	try {
		if (!selectedNetwork) {
			selectedNetwork = getSelectedNetwork();
		}
		if (!selectedWallet) {
			selectedWallet = getSelectedWallet();
		}

		const payload = {
			selectedNetwork,
			selectedWallet,
		};
		dispatch({
			type: actions.RESET_ON_CHAIN_TRANSACTION,
			payload,
		});
	} catch {}
};

export const updateSelectedAddressType = ({
	addressType = EWallet.addressType,
	selectedWallet = undefined,
	selectedNetwork = undefined,
}: {
	addressType?: TAddressType;
	selectedWallet?: string | undefined;
	selectedNetwork?: TAvailableNetworks | undefined;
}): void => {
	try {
		if (!selectedNetwork) {
			selectedNetwork = getSelectedNetwork();
		}
		if (!selectedWallet) {
			selectedWallet = getSelectedWallet();
		}

		const payload = {
			addressType,
			selectedNetwork,
			selectedWallet,
		};
		dispatch({
			type: actions.UPDATE_SELECTED_ADDRESS_TYPE,
			payload,
		});
	} catch {}
};

/**
 * Removes the specified input from the current transaction.
 * @param {IUtxo} input
 * @param {string} [selectedWallet]
 * @param {TAvailableNetworks} [selectedNetwork]
 */
export const removeTxInput = ({
	input,
	selectedWallet,
	selectedNetwork,
}: {
	input: IUtxo;
	selectedWallet?: string;
	selectedNetwork?: TAvailableNetworks;
}): Result<IUtxo[]> => {
	try {
		if (!selectedWallet) {
			selectedWallet = getSelectedWallet();
		}
		if (!selectedNetwork) {
			selectedNetwork = getSelectedNetwork();
		}
		const txData = getOnchainTransactionData({
			selectedNetwork,
			selectedWallet,
		});
		if (txData.isErr()) {
			return err(txData.error.message);
		}
		const txInputs = txData.value?.inputs ?? [];
		const newInputs = txInputs.filter((txInput) => {
			if (!objectsMatch(input, txInput)) {
				return txInput;
			}
		});
		updateBitcoinTransaction({
			selectedNetwork,
			selectedWallet,
			transaction: {
				inputs: newInputs,
			},
		});
		return ok(newInputs);
	} catch (e) {
		console.log(e);
		return err(e);
	}
};

/**
 * Adds a specified input to the current transaction.
 * @param {IUtxo} input
 * @param {string} [selectedWallet]
 * @param {TAvailableNetworks} [selectedNetwork]
 */
export const addTxInput = ({
	input,
	selectedWallet,
	selectedNetwork,
}: {
	input: IUtxo;
	selectedWallet?: string;
	selectedNetwork?: TAvailableNetworks;
}): Result<IUtxo[]> => {
	try {
		if (!selectedWallet) {
			selectedWallet = getSelectedWallet();
		}
		if (!selectedNetwork) {
			selectedNetwork = getSelectedNetwork();
		}
		const txData = getOnchainTransactionData({
			selectedNetwork,
			selectedWallet,
		});
		if (txData.isErr()) {
			return err(txData.error.message);
		}
		const inputs = txData.value?.inputs ?? [];
		const newInputs = [...inputs, input];
		updateBitcoinTransaction({
			selectedNetwork,
			selectedWallet,
			transaction: {
				inputs: newInputs,
			},
		});
		return ok(newInputs);
	} catch (e) {
		console.log(e);
		return err(e);
	}
};

/**
 * Adds a specified tag to the current transaction.
 * @param {string} tag
 * @param {string} [selectedWallet]
 * @param {TAvailableNetworks} [selectedNetwork]
 */
export const addTxTag = ({
	tag,
	selectedWallet,
	selectedNetwork,
}: {
	tag: string;
	selectedWallet?: string;
	selectedNetwork?: TAvailableNetworks;
}): Result<string> => {
	try {
		if (!selectedWallet) {
			selectedWallet = getSelectedWallet();
		}
		if (!selectedNetwork) {
			selectedNetwork = getSelectedNetwork();
		}
		const txData = getOnchainTransactionData({
			selectedNetwork,
			selectedWallet,
		});
		if (txData.isErr()) {
			return err(txData.error.message);
		}

		let tags = [...(txData.value?.tags ?? []), tag];
		tags = [...new Set(tags)]; // remove duplicates

		updateBitcoinTransaction({
			selectedNetwork,
			selectedWallet,
			transaction: {
				...txData,
				tags,
			},
		});
		return ok('Tag successfully added');
	} catch (e) {
		console.log(e);
		return err(e);
	}
};

/**
 * Removes a specified tag to the current transaction.
 * @param {string} tag
 * @param {string} [selectedWallet]
 * @param {TAvailableNetworks} [selectedNetwork]
 */
export const removeTxTag = ({
	tag,
	selectedWallet,
	selectedNetwork,
}: {
	tag: string;
	selectedWallet?: string;
	selectedNetwork?: TAvailableNetworks;
}): Result<string> => {
	try {
		if (!selectedWallet) {
			selectedWallet = getSelectedWallet();
		}
		if (!selectedNetwork) {
			selectedNetwork = getSelectedNetwork();
		}
		const txData = getOnchainTransactionData({
			selectedNetwork,
			selectedWallet,
		});
		if (txData.isErr()) {
			return err(txData.error.message);
		}

		const tags = txData.value?.tags ?? [];
		const newTags = tags.filter((t) => t !== tag);

		updateBitcoinTransaction({
			selectedNetwork,
			selectedWallet,
			transaction: {
				...txData,
				tags: newTags,
			},
		});
		return ok('Tag successfully added');
	} catch (e) {
		console.log(e);
		return err(e);
	}
};

export const setupFeeForOnChainTransaction = async ({
	selectedWallet,
	selectedNetwork,
}: {
	selectedWallet?: string;
	selectedNetwork?: TAvailableNetworks;
} = {}): Promise<Result<string>> => {
	try {
		if (!selectedNetwork) {
			selectedNetwork = getSelectedNetwork();
		}
		if (!selectedWallet) {
			selectedWallet = getSelectedWallet();
		}

		const fees = getStore().fees.onchain;

		const res = updateFee({
			selectedNetwork,
			selectedWallet,
			satsPerByte: fees[EFeeIds.normal],
			selectedFeeId: EFeeIds.normal,
		});

		if (res.isErr()) {
			return err(res.error.message);
		}

		return ok('Fee has been changed successfully');
	} catch (e) {
		return err(e);
	}
};

/**
 * Saves block header information to storage.
 * @param {IHeader} header
 * @param {TAvailableNetworks} selectedNetwork
 */
export const updateHeader = ({
	header,
	selectedNetwork,
}: {
	header: IHeader;
	selectedNetwork?: TAvailableNetworks;
}): void => {
	if (!selectedNetwork) {
		selectedNetwork = getSelectedNetwork();
	}
	const payload = {
		header,
		selectedNetwork,
	};
	dispatch({
		type: actions.UPDATE_HEADER,
		payload,
	});
};

/**
 * This method will reset all exchange rate data to the default.
 */
export const resetExchangeRates = (): Result<string> => {
	dispatch({
		type: actions.RESET_EXCHANGE_RATES,
	});

	return ok('');
};<|MERGE_RESOLUTION|>--- conflicted
+++ resolved
@@ -564,25 +564,7 @@
 
 		const storedTransactions = currentWallet.transactions[selectedNetwork];
 
-<<<<<<< HEAD
-		let notificationTxid;
-=======
-		const boostedTransactions =
-			currentWallet.boostedTransactions[selectedNetwork];
-		await Promise.all(
-			boostedTransactions.map((boostedTx) => {
-				if (boostedTx in storedTransactions) {
-					deleteOnChainTransactionById({
-						txid: boostedTx,
-						selectedWallet,
-						selectedNetwork,
-					});
-				}
-			}),
-		);
-
 		let notificationTxid: string | undefined;
->>>>>>> 6a25e023
 
 		Object.keys(formatTransactionsResponse.value).forEach((txid) => {
 			//If the tx is new or the tx now has a block height (state changed to confirmed)
