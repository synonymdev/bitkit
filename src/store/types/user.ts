--- conflicted
+++ resolved
@@ -16,13 +16,8 @@
 	| 'newTxPrompt'
 	| 'highBalance'
 	| 'profileAddDataForm'
-<<<<<<< HEAD
-	| 'profileAddLink'
 	| 'addContactModal'
 	| 'slashauthModal';
-=======
-	| 'addContactModal';
->>>>>>> 4807188b
 
 export type TUserViewController = {
 	[key in TViewController]: IViewControllerData;
