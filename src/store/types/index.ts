import { IUser } from './user';
import { IWallet } from './wallet';
import { ISettings } from './settings';
import { ILightning } from './lightning';
import { IActivity } from './activity';
import { IBackup } from './backup';
import { IBlocktank } from './blocktank';
import { ITodos } from './todos';
import { IFees } from './fees';
<<<<<<< HEAD
=======
import { ISlashtags } from './slashtags';
import { IMetadata } from './metadata';
>>>>>>> 2bd9dad7

export default interface Store {
	user: IUser;
	wallet: IWallet;
	settings: ISettings;
	lightning: ILightning;
	activity: IActivity;
	backup: IBackup;
	blocktank: IBlocktank;
	todos: ITodos;
	fees: IFees;
<<<<<<< HEAD
=======
	slashtags: ISlashtags;
	metadata: IMetadata;
>>>>>>> 2bd9dad7
}<|MERGE_RESOLUTION|>--- conflicted
+++ resolved
@@ -7,11 +7,7 @@
 import { IBlocktank } from './blocktank';
 import { ITodos } from './todos';
 import { IFees } from './fees';
-<<<<<<< HEAD
-=======
-import { ISlashtags } from './slashtags';
 import { IMetadata } from './metadata';
->>>>>>> 2bd9dad7
 
 export default interface Store {
 	user: IUser;
@@ -23,9 +19,5 @@
 	blocktank: IBlocktank;
 	todos: ITodos;
 	fees: IFees;
-<<<<<<< HEAD
-=======
-	slashtags: ISlashtags;
 	metadata: IMetadata;
->>>>>>> 2bd9dad7
 }