import { combineReducers } from 'redux';
import user from './user';
import wallet from './wallet';
import settings from './settings';
import lightning from './lightning';
import activity from './activity';
import backup from './backup';
import blocktank from './blocktank';
import todos from './todos';
import fees from './fees';
<<<<<<< HEAD
=======
import slashtags from './slashtags';
import metadata from './metadata';
>>>>>>> 2bd9dad7

const appReducers = combineReducers({
	user,
	wallet,
	settings,
	lightning,
	activity,
	backup,
	blocktank,
	todos,
	fees,
<<<<<<< HEAD
=======
	slashtags,
	metadata,
>>>>>>> 2bd9dad7
});

export default appReducers;<|MERGE_RESOLUTION|>--- conflicted
+++ resolved
@@ -8,11 +8,7 @@
 import blocktank from './blocktank';
 import todos from './todos';
 import fees from './fees';
-<<<<<<< HEAD
-=======
-import slashtags from './slashtags';
 import metadata from './metadata';
->>>>>>> 2bd9dad7
 
 const appReducers = combineReducers({
 	user,
@@ -24,11 +20,7 @@
 	blocktank,
 	todos,
 	fees,
-<<<<<<< HEAD
-=======
-	slashtags,
 	metadata,
->>>>>>> 2bd9dad7
 });
 
 export default appReducers;