--- conflicted
+++ resolved
@@ -68,12 +68,9 @@
 	chartLineIcon,
 	newspaperIcon,
 	cubeIcon,
-<<<<<<< HEAD
 	lightbulbIcon,
-=======
 	minusCircledIcon,
 	plusCircledIcon,
->>>>>>> 5df44c43
 } from '../assets/icons/wallet';
 import {
 	chevronRightIcon,
@@ -1019,10 +1016,13 @@
 	color: undefined,
 }))({});
 
-<<<<<<< HEAD
 export const LightBulbIcon = styled(SvgXml).attrs((props) => ({
 	xml: lightbulbIcon(props.theme.colors[props.color]),
-=======
+	height: props?.height ?? '64px',
+	width: props?.width ?? '64px',
+	color: undefined,
+}))({});
+
 export const MinusCircledIcon = styled(SvgXml).attrs((props) => ({
 	xml: minusCircledIcon(props.theme.colors[props.color]),
 	height: props?.height ?? '64px',
@@ -1032,7 +1032,6 @@
 
 export const PlusCircledIcon = styled(SvgXml).attrs((props) => ({
 	xml: plusCircledIcon(props.theme.colors[props.color]),
->>>>>>> 5df44c43
 	height: props?.height ?? '64px',
 	width: props?.width ?? '64px',
 	color: undefined,
