import { Platform, Switch as _Switch } from 'react-native';
import styled from 'styled-components';
import _Feather from 'react-native-vector-icons/Feather';
import _EvilIcon from 'react-native-vector-icons/EvilIcons';
import _Ionicons from 'react-native-vector-icons/Ionicons';
import _MaterialIcons from 'react-native-vector-icons/MaterialIcons';
import _AntDesign from 'react-native-vector-icons/AntDesign';
import Animated from 'react-native-reanimated';
import colors from './colors';
import _RadioButtonRN from 'radio-buttons-react-native';
import { SvgXml } from 'react-native-svg';
import {
	DefaultTheme,
	NavigationContainer as _NavigationContainer,
} from '@react-navigation/native';
import { sanFranciscoWeights } from 'react-native-typography';
import { SafeAreaProvider as _SafeAreaProvider } from 'react-native-safe-area-context';

import { settings, dismiss, boost, profileIcon } from '../assets/icons/header';
import {
	bitcoinIcon,
	lightningIcon,
	bitcoinCircleIcon,
	tetherCircleIcon,
	receivedIcon,
	switchIcon,
	sentIcon,
	transferIcon,
	coinsIcon,
	userPlusIcon,
	gitBranchIcon,
	noteIcon,
	checkCircleIcon,
	clockIcon,
	timerIcon,
	timerIconAlt,
	magnifyingGlassIcon,
	clipboardTextIcon,
	usersIcon,
	carSimpleIcon,
	bicycleIcon,
	pedestrianIcon,
	gearIcon,
	xIcon,
	tagIcon,
	shareIcon,
	penIcon,
<<<<<<< HEAD
	pencileIcon,
	infoIcon,
	qrPage,
	scanIcon,
	cameraIcon,
=======
	savingsIcon,
>>>>>>> de663453
} from '../assets/icons/wallet';
import {
	chevronRightIcon,
	leftArrowIcon,
	rightArrowIcon,
	checkmarkIcon,
	copyIcon,
	faceIdIcon,
	touchIdIcon,
} from '../assets/icons/settings';
import { logo } from '../assets/icons/onboarding';
import _SafeAreaView from '../components/SafeAreaView';

export const DismissIcon = styled(SvgXml).attrs((props) => ({
	xml: dismiss(props?.color ? props.theme.colors[props.color] : 'white'),
	height: props?.height ?? '16px',
	width: props?.width ?? '14px',
	color: undefined,
}))({});

export const ScanIcon = styled(SvgXml).attrs((props) => ({
	xml: scanIcon(props?.color ? props.theme.colors[props.color] : '#636366'),
	height: props?.height ?? '20.53px',
	width: props?.width ?? '20.54px',
	color: undefined,
}))({});

export const SettingsIcon = styled(SvgXml).attrs((props) => ({
	xml: settings(props?.color ? props.theme.colors[props.color] : 'white'),
	height: props?.height ?? '24px',
	width: props?.width ?? '24px',
	color: undefined,
}))({});

export const TransferIcon = styled(SvgXml).attrs((props) => ({
	xml: transferIcon(props?.color ? props.theme.colors[props.color] : '#636366'),
	height: props?.height ?? '19.8px',
	width: props?.width ?? '21.6px',
	color: undefined,
}))({});

export const CoinsIcon = styled(SvgXml).attrs((props) => ({
	xml: coinsIcon(props?.color ? props.theme.colors[props.color] : '#F7931A'),
	height: props?.height ?? '12.8',
	width: props?.width ?? '12.8',
	color: undefined,
}))({});

export const UserPlusIcon = styled(SvgXml).attrs((props) => ({
	xml: userPlusIcon(props?.color ? props.theme.colors[props.color] : 'white'),
	height: props?.height ?? '32px',
	width: props?.width ?? '32px',
	color: undefined,
}))({});

export const GitBranchIcon = styled(SvgXml).attrs((props) => ({
	xml: gitBranchIcon(
		props?.color ? props.theme.colors[props.color] : '#F75C1A',
	),
	height: props?.height ?? '16px',
	width: props?.width ?? '16px',
	color: undefined,
}))({});

export const NoteIcon = styled(SvgXml).attrs((props) => ({
	xml: noteIcon(props?.color ? props.theme.colors[props.color] : '#F75C1A'),
	height: props?.height ?? '16px',
	width: props?.width ?? '16px',
	color: undefined,
}))({});

export const CheckCircleIcon = styled(SvgXml).attrs((props) => ({
	xml: checkCircleIcon(
		props?.color ? props.theme.colors[props.color] : 'white',
	),
	height: props?.height ?? '16px',
	width: props?.width ?? '16px',
	color: undefined,
}))({});

export const ClockIcon = styled(SvgXml).attrs((props) => ({
	xml: clockIcon(props?.color ? props.theme.colors[props.color] : 'white'),
	height: props?.height ?? '16px',
	width: props?.width ?? '16px',
	color: undefined,
}))({});

export const TimerIcon = styled(SvgXml).attrs((props) => ({
	xml: timerIcon(props?.color ? props.theme.colors[props.color] : 'white'),
	height: props?.height ?? '16px',
	width: props?.width ?? '16px',
	color: undefined,
}))({});

export const TimerIconAlt = styled(SvgXml).attrs((props) => ({
	xml: timerIconAlt(props?.color ? props.theme.colors[props.color] : 'white'),
	height: props?.height ?? '16px',
	width: props?.width ?? '16px',
	color: undefined,
}))({});

export const MagnifyingGlassIcon = styled(SvgXml).attrs((props) => ({
	xml: magnifyingGlassIcon(
		props?.color ? props.theme.colors[props.color] : 'gray1',
	),
	height: props?.height ?? '20px',
	width: props?.width ?? '20px',
	color: undefined,
}))({});

export const ClipboardTextIcon = styled(SvgXml).attrs((props) => ({
	xml: clipboardTextIcon(
		props?.color ? props.theme.colors[props.color] : 'white',
	),
	height: props?.height ?? '32px',
	width: props?.width ?? '32px',
	color: undefined,
}))({});

export const UsersIcon = styled(SvgXml).attrs((props) => ({
	xml: usersIcon(props?.color ? props.theme.colors[props.color] : 'white'),
	height: props?.height ?? '32px',
	width: props?.width ?? '32px',
	color: undefined,
}))({});

export const CarSimpleIcon = styled(SvgXml).attrs((props) => ({
	xml: carSimpleIcon(props?.color ? props.theme.colors[props.color] : 'white'),
	height: props?.height ?? '32px',
	width: props?.width ?? '32px',
	color: undefined,
}))({});

export const BicycleIcon = styled(SvgXml).attrs((props) => ({
	xml: bicycleIcon(props?.color ? props.theme.colors[props.color] : 'white'),
	height: props?.height ?? '32px',
	width: props?.width ?? '32px',
	color: undefined,
}))({});

export const PedestrianIcon = styled(SvgXml).attrs((props) => ({
	xml: pedestrianIcon(props?.color ? props.theme.colors[props.color] : 'white'),
	height: props?.height ?? '32px',
	width: props?.width ?? '32px',
	color: undefined,
}))({});

export const GearIcon = styled(SvgXml).attrs((props) => ({
	xml: gearIcon(props?.color ? props.theme.colors[props.color] : 'white'),
	height: props?.height ?? '32px',
	width: props?.width ?? '32px',
	color: undefined,
}))({});

export const XIcon = styled(SvgXml).attrs((props) => ({
	xml: xIcon(props?.color ? props.theme.colors[props.color] : 'white'),
	height: props?.height ?? '32px',
	width: props?.width ?? '32px',
	color: undefined,
}))({});

export const TagIcon = styled(SvgXml).attrs((props) => ({
	xml: tagIcon(props?.color ? props.theme.colors[props.color] : 'white'),
	height: props?.height ?? '32px',
	width: props?.width ?? '32px',
	color: undefined,
}))({});

export const ShareIcon = styled(SvgXml).attrs((props) => ({
	xml: shareIcon(props?.color ? props.theme.colors[props.color] : 'white'),
	height: props?.height ?? '32px',
	width: props?.width ?? '32px',
	color: undefined,
}))({});

export const PenIcon = styled(SvgXml).attrs((props) => ({
	xml: penIcon(props?.color ? props.theme.colors[props.color] : 'white'),
	height: props?.height ?? '32px',
	width: props?.width ?? '32px',
	color: undefined,
}))({});

export const SavingsIcon = styled(SvgXml).attrs((props) => ({
	xml: savingsIcon(props?.color ? props.theme.colors[props.color] : 'white'),
	height: props?.height ?? '32px',
	width: props?.width ?? '32px',
	color: undefined,
}))({});

export const BoostIcon = styled(SvgXml).attrs((props) => ({
	xml: boost(),
	width: props?.width ?? '39px',
	color: undefined,
	height: props?.height ?? '39px',
}))({});

export const BitcoinIcon = styled(SvgXml).attrs((props) => ({
	xml: bitcoinIcon(props?.color ? props.theme.colors[props.color] : '#ED8452'),
	height: props?.height ?? '19.8px',
	width: props?.width ?? '21.6px',
	color: undefined,
}))({});

export const BitcoinCircleIcon = styled(SvgXml).attrs((props) => ({
	xml: bitcoinCircleIcon(
		props?.color ? props.theme.colors[props.color] : '#F7931A',
	),
	height: props?.height ?? '32px',
	width: props?.width ?? '32px',
	color: undefined,
}))({});

export const TetherCircleIcon = styled(SvgXml).attrs((props) => ({
	xml: tetherCircleIcon(
		props?.color ? props.theme.colors[props.color] : '#50AF95',
	),
	height: props?.height ?? '32px',
	width: props?.width ?? '32px',
	color: undefined,
}))({});

export const LightningIcon = styled(SvgXml).attrs((props) => ({
	xml: lightningIcon(
		props?.color ? props.theme.colors[props.color] : '#B95CE8',
	),
	height: props?.height ?? '19.8px',
	width: props?.width ?? '21.6px',
	color: undefined,
}))({});

export const SendIcon = styled(SvgXml).attrs((props) => ({
	xml: sentIcon(props?.color ? props.theme.colors[props.color] : 'white'),
	height: props?.height ?? '17px',
	width: props?.width ?? '17px',
	color: undefined,
}))({});

export const ReceiveIcon = styled(SvgXml).attrs((props) => ({
	xml: receivedIcon(props?.color ? props.theme.colors[props.color] : 'white'),
	height: props?.height ?? '17px',
	width: props?.width ?? '17px',
	color: undefined,
}))({});

export const ChevronRight = styled(SvgXml).attrs((props) => ({
	xml: chevronRightIcon(
		props?.color ? props.theme.colors[props.color] : 'white',
	),
	height: props?.height ?? '12px',
	width: props?.width ?? '12px',
	color: undefined,
}))({});

export const LeftArrow = styled(SvgXml).attrs((props) => ({
	xml: leftArrowIcon(
		props?.color ? props.theme.colors[props.color] : props.theme.colors.gray2,
	),
	height: props?.height ?? '16.04px',
	width: props?.width ?? '20px',
	color: undefined,
}))({});

export const RightArrow = styled(SvgXml).attrs((props) => ({
	xml: rightArrowIcon(
		props?.color ? props.theme.colors[props.color] : props.theme.colors.white,
	),
	height: props?.height ?? '24px',
	width: props?.width ?? '24px',
	color: undefined,
}))({});

export const Checkmark = styled(SvgXml).attrs((props) => ({
	xml: checkmarkIcon(
		props?.color ? props.theme.colors[props.color] : props.theme.colors.green2,
	),
	height: props?.height ?? '16px',
	width: props?.width ?? '16px',
	color: undefined,
}))({});

export const CopyIcon = styled(SvgXml).attrs((props) => ({
	xml: copyIcon(
		props?.color ? props.theme.colors[props.color] : props.theme.colors.brand,
	),
	height: props?.height ?? '16px',
	width: props?.width ?? '16px',
	color: undefined,
}))({});

export const FaceIdIcon = styled(SvgXml).attrs((props) => ({
	xml: faceIdIcon(
		props?.color ? props.theme.colors[props.color] : props.theme.colors.brand,
	),
	height: props?.height ?? '133px',
	width: props?.width ?? '133px',
	color: undefined,
}))({});

export const TouchIdIcon = styled(SvgXml).attrs((props) => ({
	xml: touchIdIcon(
		props?.color ? props.theme.colors[props.color] : props.theme.colors.brand,
	),
	height: props?.height ?? '133px',
	width: props?.width ?? '133px',
	color: undefined,
}))({});

export const SwitchIcon = styled(SvgXml).attrs((props) => ({
	xml: switchIcon(props?.color ? props.theme.colors[props.color] : 'white'),
	height: props?.height ?? '16px',
	width: props?.width ?? '16px',
	color: undefined,
}))({});

export const Logo = styled(SvgXml).attrs((props) => ({
	xml: logo(
		props?.color ? props.theme.colors[props.color] : props.theme.colors.brand,
	),
	height: props?.height ?? '46px',
	width: props?.width ?? '46px',
	color: undefined,
}))({});

export const ProfileIcon = styled(SvgXml).attrs((props) => ({
	xml: profileIcon(props?.color ? props.theme.colors[props.color] : 'white'),
	height: props?.height ?? '24px',
	width: props?.width ?? '24px',
	color: undefined,
}))({});

export const Display = styled.Text((props) => ({
	...sanFranciscoWeights.medium,
	color: props.color
		? props.theme.colors[props.color]
		: props.theme.colors.text,
	fontFamily: props.font
		? props.theme.fonts[props.font].fontFamily
		: sanFranciscoWeights.medium.fontFamily,
	fontSize: props.size ? props.size : '48px',
	lineHeight: props.lineHeight,
}));

export const DisplayHaas = styled(Display)`
	font-family: 'NHaasGroteskDSW02-65Md';
`;

export const Headline = styled.Text((props) => ({
	...sanFranciscoWeights.bold,
	color: props.color
		? props.theme.colors[props.color]
		: props.theme.colors.text,
	fontFamily: props.font
		? props.theme.fonts[props.font].fontFamily
		: sanFranciscoWeights.medium.fontFamily,
	fontSize: props.size ? props.size : '34px',
}));

export const Title = styled.Text((props) => ({
	...sanFranciscoWeights.medium,
	color: props.color
		? props.theme.colors[props.color]
		: props.theme.colors.text,
	fontFamily: props.font
		? props.theme.fonts[props.font].fontFamily
		: sanFranciscoWeights.medium.fontFamily,
	fontSize: props.size ? props.size : '22px',
}));

export const TitleHaas = styled(Title)`
	font-family: 'NHaasGroteskDSW02-65Md';
`;

export const Subtitle = styled.Text((props) => ({
	...sanFranciscoWeights.bold,
	color: props.color
		? props.theme.colors[props.color]
		: props.theme.colors.text,
	fontFamily: props.font
		? props.theme.fonts[props.font].fontFamily
		: sanFranciscoWeights.bold.fontFamily,
	fontSize: props.size ? props.size : '18px',
}));

export const Text01M = styled.Text((props) => ({
	...sanFranciscoWeights.medium,
	color: props.color
		? props.theme.colors[props.color]
		: props.theme.colors.text,
	fontFamily: props.font
		? props.theme.fonts[props.font].fontFamily
		: sanFranciscoWeights.medium.fontFamily,
	fontSize: props.size ? props.size : '17px',
}));

export const Text01S = styled.Text((props) => ({
	...sanFranciscoWeights.regular,
	color: props.color
		? props.theme.colors[props.color]
		: props.theme.colors.text,
	fontFamily: props.font
		? props.theme.fonts[props.font].fontFamily
		: sanFranciscoWeights.regular.fontFamily,
	fontSize: props.size ? props.size : '17px',
}));

export const Text01B = styled.Text((props) => ({
	...sanFranciscoWeights.bold,
	color: props.color
		? props.theme.colors[props.color]
		: props.theme.colors.text,
	fontFamily: props.font
		? props.theme.fonts[props.font].fontFamily
		: sanFranciscoWeights.bold.fontFamily,
	fontSize: props.size ? props.size : '17px',
}));

export const Text02M = styled.Text((props) => ({
	...sanFranciscoWeights.medium,
	color: props.color
		? props.theme.colors[props.color]
		: props.theme.colors.text,
	fontFamily: props.font
		? props.theme.fonts[props.font].fontFamily
		: sanFranciscoWeights.medium.fontFamily,
	fontSize: props.size ? props.size : '15px',
}));

export const Text02B = styled.Text((props) => ({
	...sanFranciscoWeights.bold,
	color: props.color
		? props.theme.colors[props.color]
		: props.theme.colors.text,
	fontFamily: props.font
		? props.theme.fonts[props.font].fontFamily
		: sanFranciscoWeights.medium.fontFamily,
	fontSize: props.size ? props.size : '15px',
}));

export const Text02S = styled.Text((props) => ({
	...sanFranciscoWeights.regular,
	color: props.color
		? props.theme.colors[props.color]
		: props.theme.colors.text,
	fontFamily: props.font
		? props.theme.fonts[props.font].fontFamily
		: sanFranciscoWeights.regular.fontFamily,
	fontSize: props.size ? props.size : '15px',
}));

export const SubHeadM = styled.Text((props) => ({
	...sanFranciscoWeights.medium,
	color: props.color
		? props.theme.colors[props.color]
		: props.theme.colors.text,
	fontFamily: props.font
		? props.theme.fonts[props.font].fontFamily
		: sanFranciscoWeights.medium.fontFamily,
	fontWeight: 500,
	fontSize: props.size ? props.size : '14px',
}));

export const Caption13M = styled.Text((props) => ({
	...sanFranciscoWeights.medium,
	color: props.color
		? props.theme.colors[props.color]
		: props.theme.colors.text,
	fontFamily: props.font
		? props.theme.fonts[props.font].fontFamily
		: sanFranciscoWeights.medium.fontFamily,
	fontSize: props.size ? props.size : '13px',
}));

export const Caption13S = styled.Text((props) => ({
	...sanFranciscoWeights.regular,
	color: props.color ? props.theme.colors[props.color] : '#636366',
	fontFamily: props.font
		? props.theme.fonts[props.font].fontFamily
		: sanFranciscoWeights.regular.fontFamily,
	fontSize: props.size ? props.size : '13px',
}));

export const Caption13Up = styled.Text((props) => ({
	...sanFranciscoWeights.semibold,
	color: props.color ? props.theme.colors[props.color] : '#636366',
	fontFamily: props.font
		? props.theme.fonts[props.font].fontFamily
		: sanFranciscoWeights.semibold.fontFamily,
	fontSize: props.size ? props.size : '13px',
}));

export const Text13S = styled.Text((props) => ({
	...sanFranciscoWeights.regular,
	color: props.color
		? props.theme.colors[props.color]
		: props.theme.colors.text,
	fontFamily: props.font
		? props.theme.fonts[props.font].fontFamily
		: sanFranciscoWeights.regular.fontFamily,
	fontSize: props.size ? props.size : '13px',
}));

export const Text13UP = styled.Text((props) => ({
	...sanFranciscoWeights.medium,
	color: props.color
		? props.theme.colors[props.color]
		: props.theme.colors.text,
	fontFamily: props.font
		? props.theme.fonts[props.font].fontFamily
		: sanFranciscoWeights.medium.fontFamily,
	fontSize: props.size ? props.size : '13px',
}));

export const SafeAreaView = styled(_SafeAreaView)`
	flex: 1;
	background-color: ${(props): string => props.theme.colors.background};
`;

export const Container = styled.View((props) => ({
	flex: 1,
	backgroundColor: props.theme.colors.background,
}));

export const View = styled.View((props) => ({
	backgroundColor: props.color
		? props.theme.colors[props.color]
		: props.theme.colors.background,
}));

export const AnimatedView = styled(Animated.View)((props) => ({
	backgroundColor: props.color
		? props.theme.colors[props.color]
		: props.theme.colors.background,
}));

export const TouchableOpacity = styled.TouchableOpacity((props) => ({
	backgroundColor: props.color
		? props.theme.colors[props.color]
		: props.theme.colors.background,
}));

export const Pressable = styled.Pressable((props) => ({
	backgroundColor: props.color
		? props.theme.colors[props.color]
		: props.theme.colors.background,
	opacity: props.disabled ? 0.4 : 1,
}));

export const ScrollView = styled.ScrollView((props) => ({
	backgroundColor: props.color
		? props.theme.colors[props.color]
		: props.theme.colors.background,
}));

export const TextInput = styled.TextInput.attrs((props) => ({
	selectionColor: colors.brand,
	placeholderTextColor: props?.placeholderTextColor
		? props.placeholderTextColor
		: props.theme.colors.white5,
}))((props) => ({
	backgroundColor: props.backgroundColor
		? props.theme.colors[props.color]
		: props.theme.colors.white08,
	color: props.color
		? props.theme.colors[props.color]
		: props.theme.colors.text,
	borderColor: props.color
		? props.theme.colors[props.color]
		: props.theme.colors.text,
}));

export const RefreshControl = styled.RefreshControl.attrs((props) => ({
	tintColor: props.theme.colors.refreshControl,
}))({});

export const StatusBar = styled.StatusBar.attrs((props) => ({
	animated: true,
	barStyle:
		Platform.OS === 'android'
			? 'light-content'
			: props.theme.id === 'light'
			? 'dark-content'
			: 'light-content',
}))({});

export const Text = styled.Text((props) => ({
	...sanFranciscoWeights.medium,
	color: props.color
		? props.theme.colors[props.color]
		: props.theme.colors.text,
	fontFamily: props.font
		? props.theme.fonts[props.font].fontFamily
		: sanFranciscoWeights.medium.fontFamily,
	fontWeight: props.font
		? props.theme.fonts[props.font].fontWeight
		: sanFranciscoWeights.medium.fontWeight,
}));

export const RadioButtonRN = styled(_RadioButtonRN).attrs((props) => ({
	box: props?.box ? props.box : false,
	textStyle: props?.textStyle
		? props.textStyle
		: { color: props.theme.colors.text },
	activeColor: props?.activeColor
		? props.activeColor
		: props.theme.colors.onBackground,
}))({});

export const Feather = styled(_Feather).attrs((props) => ({
	color: props.color
		? props.theme.colors[props.color]
		: props.theme.colors.text,
}))({});

export const MaterialIcons = styled(_MaterialIcons).attrs((props) => ({
	color: props.color
		? props.theme.colors[props.color]
		: props.theme.colors.text,
}))({});

export const AntDesign = styled(_AntDesign).attrs((props) => ({
	color: props.color
		? props.theme.colors[props.color]
		: props.theme.colors.text,
}))({});

export const EvilIcon = styled(_EvilIcon).attrs((props) => ({
	color: props.color
		? props.theme.colors[props.color]
		: props.theme.colors.text,
}))({});

export const Ionicons = styled(_Ionicons).attrs((props) => ({
	color: props.color
		? props.theme.colors[props.color]
		: props.theme.colors.text,
}))({});

export const SafeAreaProvider = styled(_SafeAreaProvider)`
	flex: 1;
	background-color: ${(props): string => props.theme.colors.background};
`;

export const NavigationContainer = styled(_NavigationContainer).attrs(
	(props) => ({
		independent: true,
		theme: {
			...DefaultTheme,
			colors: {
				...DefaultTheme.colors,
				card: 'transparent',
				text: props.theme.colors.text,
				background: 'transparent',
				primary: 'transparent',
				border: 'transparent',
			},
		},
	}),
)({});

export const Switch = styled(_Switch).attrs((props) => ({
	trackColor: { false: '#767577', true: props.theme.colors.brand },
	thumbColor: 'white',
	ios_backgroundColor: '#3e3e3e',
	...props,
}))({});

export const PencileIcon = styled(SvgXml).attrs((props) => ({
	xml: pencileIcon(props?.color ? props.theme.colors[props.color] : 'white'),
	height: props?.height ?? '32px',
	width: props?.width ?? '32px',
	color: undefined,
}))({});

export const InfoIcon = styled(SvgXml).attrs((props) => ({
	xml: infoIcon(props?.color ? props.theme.colors[props.color] : 'white'),
	height: props?.height ?? '32px',
	width: props?.width ?? '32px',
	color: undefined,
}))({});

export const QrPage = styled(SvgXml).attrs((props) => ({
	xml: qrPage(props?.color ? props.theme.colors[props.color] : 'white'),
	height: props?.height ?? '32px',
	width: props?.width ?? '32px',
	color: undefined,
}))({});

export const CameraIcon = styled(SvgXml).attrs((props) => ({
	xml: cameraIcon(props?.color ? props.theme.colors[props.color] : 'white'),
	height: props?.height ?? '32px',
	width: props?.width ?? '32px',
	color: undefined,
}))({});<|MERGE_RESOLUTION|>--- conflicted
+++ resolved
@@ -45,15 +45,12 @@
 	tagIcon,
 	shareIcon,
 	penIcon,
-<<<<<<< HEAD
 	pencileIcon,
 	infoIcon,
 	qrPage,
 	scanIcon,
 	cameraIcon,
-=======
 	savingsIcon,
->>>>>>> de663453
 } from '../assets/icons/wallet';
 import {
 	chevronRightIcon,
