import { err, ok, Result } from '../result';
import * as electrum from 'rn-electrum-client/helpers';
import { validateAddress } from '../scanner';
import { networks, TAvailableNetworks } from '../networks';
import { getKeychainValue, reduceValue } from '../helpers';
import {
	defaultOnChainTransactionData,
	IOnChainTransactionData,
	IOutput,
	IUtxo,
	TAddressType,
	TGetByteCountInputs,
	TGetByteCountOutputs,
} from '../../store/types/wallet';
import {
	getCurrentWallet,
	getMnemonicPhrase,
	getSelectedNetwork,
	getSelectedWallet,
	getTransactions,
} from './index';
import { BIP32Interface, Psbt } from 'bitcoinjs-lib';
import { getStore } from '../../store/helpers';
import validate, { getAddressInfo } from 'bitcoin-address-validation';
import { updateOnChainTransaction } from '../../store/actions/wallet';

const bitcoin = require('bitcoinjs-lib');
const bip21 = require('bip21');
const bip39 = require('bip39');
const bip32 = require('bip32');

/*
 * Attempts to parse any given string as an on-chain payment request.
 * Returns an error if invalid.
 */
export const parseOnChainPaymentRequest = (
	data = '',
): Result<{
	address: string;
	network: TAvailableNetworks;
	sats: number;
	message: string;
}> => {
	try {
		if (!data) {
			return err(data);
		}

		let validateAddressResult = validateAddress({ address: data });
		if (
			validateAddressResult.isValid &&
			!data.includes(':' || '?' || '&' || '//')
		) {
			return ok({
				address: data,
				network: validateAddressResult.network,
				sats: 0,
				message: '',
			});
		}

		//Determine if we need to parse any invoice data.
		if (data.includes(':' || '?' || '&' || '//')) {
			try {
				//Remove slashes
				if (data.includes('//')) {
					data = data.replace('//', '');
				}
				//bip21.decode will throw if anything other than "bitcoin" is passed to it.
				//Replace any instance of "testnet" or "litecoin" with "bitcoin"
				if (data.includes(':')) {
					data = data.substring(data.indexOf(':') + 1);
					data = `bitcoin:${data}`;
				}
				const result = bip21.decode(data);
				const address = result.address;
				validateAddressResult = validateAddress({ address });
				//Ensure address is valid
				if (!validateAddressResult.isValid) {
					return err(`Invalid address: ${data}`);
				}
				let amount = 0;
				let message = '';
				try {
					amount = Number(result.options.amount) || 0;
				} catch (e) {}
				try {
					message = result.options.message || '';
				} catch (e) {}
				return ok({
					address,
					network: validateAddressResult.network,
					sats: Number((amount * 100000000).toFixed(0)),
					message,
				});
			} catch {
				return err(data);
			}
		}
		return err(data);
	} catch {
		return err(data);
	}
};

const shuffleArray = (arr): Array<any> => {
	if (!arr) {
		return arr;
	}
	for (let i = arr.length - 1; i > 0; i--) {
		const j = Math.floor(Math.random() * (i + 1));
		[arr[i], arr[j]] = [arr[j], arr[i]];
	}
	return arr;
};

const setReplaceByFee = ({
	psbt,
	setRbf = true,
}: {
	psbt: Psbt | any;
	setRbf: boolean;
}): void => {
	try {
		const defaultSequence = bitcoin.Transaction.DEFAULT_SEQUENCE;
		//Cannot set replace-by-fee on transaction without inputs.
		const ins = psbt.data.globalMap.unsignedTx.tx.ins;
		if (ins.length !== 0) {
			ins.forEach((x) => {
				if (setRbf) {
					if (x.sequence >= defaultSequence - 1) {
						x.sequence = 0;
					}
				} else {
					if (x.sequence < defaultSequence - 1) {
						x.sequence = defaultSequence;
					}
				}
			});
		}
	} catch (e) {}
};

/*
	Source:
	https://gist.github.com/junderw/b43af3253ea5865ed52cb51c200ac19c
	Usage:
	getByteCount({'MULTISIG-P2SH:2-4':45},{'P2PKH':1}) Means "45 inputs of P2SH Multisig and 1 output of P2PKH"
	getByteCount({'P2PKH':1,'MULTISIG-P2SH:2-3':2},{'P2PKH':2}) means "1 P2PKH input and 2 Multisig P2SH (2 of 3) inputs along with 2 P2PKH outputs"
*/
export const getByteCount = (
	inputs: TGetByteCountInputs = {},
	outputs: TGetByteCountOutputs = {},
	message = '',
): number => {
	try {
		let totalWeight = 0;
		let hasWitness = false;
		let inputCount = 0;
		let outputCount = 0;
		// assumes compressed pubkeys in all cases.
		let types = {
			inputs: {
				'MULTISIG-P2SH': 49 * 4,
				'MULTISIG-P2WSH': 6 + 41 * 4,
				'MULTISIG-P2SH-P2WSH': 6 + 76 * 4,
				P2PKH: 148 * 4,
				P2WPKH: 108 + 41 * 4,
				'P2SH-P2WPKH': 108 + 64 * 4,
				bech32: 108 + 41 * 4 + 1,
				segwit: 108 + 64 * 4 + 1,
				legacy: 148 * 4 + 1,
			},
			outputs: {
				P2SH: 32 * 4,
				P2PKH: 34 * 4,
				P2WPKH: 31 * 4,
				P2WSH: 43 * 4,
				bech32: 31 * 4 + 1,
				segwit: 32 * 4 + 1,
				legacy: 34 * 4 + 1,
			},
		};

		const checkUInt53 = (n): void => {
			if (n < 0 || n > Number.MAX_SAFE_INTEGER || n % 1 !== 0) {
				throw new RangeError('value out of range');
			}
		};

		const varIntLength = (number): number => {
			checkUInt53(number);

			return number < 0xfd
				? 1
				: number <= 0xffff
				? 3
				: number <= 0xffffffff
				? 5
				: 9;
		};

		Object.keys(inputs).forEach(function (key) {
			checkUInt53(inputs[key]);
			const addressTypeCount = inputs[key] || 1;
			if (key.slice(0, 8) === 'MULTISIG') {
				// ex. "MULTISIG-P2SH:2-3" would mean 2 of 3 P2SH MULTISIG
				var keyParts = key.split(':');
				if (keyParts.length !== 2) {
					throw new Error('invalid input: ' + key);
				}
				var newKey = keyParts[0];
				var mAndN = keyParts[1].split('-').map(function (item) {
					// eslint-disable-next-line radix
					return parseInt(item);
				});

				totalWeight += types.inputs[newKey] * addressTypeCount;
				var multiplyer = newKey === 'MULTISIG-P2SH' ? 4 : 1;
				totalWeight +=
					(73 * mAndN[0] + 34 * mAndN[1]) * multiplyer * addressTypeCount;
			} else {
				totalWeight += types.inputs[key] * addressTypeCount;
			}
			inputCount += addressTypeCount;
			if (key.indexOf('W') >= 0) {
				hasWitness = true;
			}
		});

		Object.keys(outputs).forEach(function (key) {
			checkUInt53(outputs[key]);
			totalWeight += types.outputs[key] * outputs[key];
			outputCount += outputs[key];
		});

		if (hasWitness) {
			totalWeight += 2;
		}

		totalWeight += 8 * 4;
		totalWeight += varIntLength(inputCount) * 4;
		totalWeight += varIntLength(outputCount) * 4;

		let messageByteCount = 0;
		try {
			messageByteCount = message.length;
			//Multiply by 2 to help ensure Electrum servers will broadcast the tx.
			messageByteCount = messageByteCount * 2;
		} catch {}
		return Math.ceil(totalWeight / 4) + messageByteCount;
	} catch (e) {
		return 256;
	}
};

/**
 * Constructs the parameter for getByteCount via an array of addresses.
 * @param {string[]} addresses
 */
export const constructByteCountParam = (
	addresses: string[] = [],
): TGetByteCountInputs | TGetByteCountOutputs => {
	try {
		if (!addresses || addresses.length <= 0) {
			return { P2WPKH: 0 };
		}
		let param = {};
		addresses.map((address) => {
			if (address && validate(address)) {
				const addressType = getAddressInfo(address).type.toUpperCase();
				param[addressType] = param[addressType] ? param[addressType] + 1 : 1;
			}
		});
		return param;
	} catch {
		return { P2WPKH: 0 };
	}
};

/*
 * Attempt to estimate the current fee for a given wallet and its UTXO's
 */
export const getTotalFee = ({
	satsPerByte = 1,
	selectedWallet = undefined,
	selectedNetwork = undefined,
	message = '',
	fundingLightning = false,
}: {
	satsPerByte: number;
	selectedWallet?: undefined | string;
	selectedNetwork?: undefined | TAvailableNetworks;
	message?: string;
	fundingLightning?: boolean | undefined;
}): number => {
	const fallBackFee = 250;
	try {
		if (!selectedNetwork) {
			selectedNetwork = getSelectedNetwork();
		}
		if (!selectedWallet) {
			selectedWallet = getSelectedWallet();
		}
		const { currentWallet } = getCurrentWallet({
			selectedNetwork,
			selectedWallet,
		});

		const utxos = currentWallet?.utxos[selectedNetwork] || [];
		let outputs: IOutput[] =
			currentWallet?.transaction[selectedNetwork]?.outputs || [];
		const changeAddress =
			currentWallet?.transaction[selectedNetwork]?.changeAddress;

		//Group all utxo & output addresses into their respective array.
		const utxoAddresses = utxos.map((utxo) => utxo.address) || [];
		const outputAddresses =
			outputs.map((output) => {
				if (output.address) {
					return output.address;
				}
			}) || [];
		if (changeAddress) {
			outputAddresses.push(changeAddress);
		}

		//Determine the address type of each address and construct the object for fee calculation
		const inputParam = constructByteCountParam(utxoAddresses);
		// @ts-ignore
		const outputParam = constructByteCountParam(outputAddresses);
		//Increase P2WPKH output address by one for lightning funding calculation.
		if (fundingLightning) {
			outputParam.P2WPKH = (outputParam?.P2WPKH || 0) + 1;
		}

		const transactionByteCount =
			getByteCount(inputParam, outputParam, message) || fallBackFee;
		const totalFee = transactionByteCount * Number(satsPerByte);
		return totalFee > fallBackFee || Number.isNaN(totalFee)
			? totalFee
			: fallBackFee * Number(satsPerByte);
	} catch {
		return Number(satsPerByte) * fallBackFee || fallBackFee;
	}
};

export interface ICreateTransaction {
	selectedWallet?: string | undefined;
	selectedNetwork?: TAvailableNetworks | undefined;
}

export interface ICreatePsbt {
	selectedWallet: string;
	selectedNetwork: TAvailableNetworks;
}

interface ITargets extends IOutput {
	script?: Buffer | undefined;
}

/**
 * Creates a BIP32Interface from the selected wallet's mnemonic and passphrase
 * @param selectedWallet
 * @param selectedNetwork
 * @returns {Promise<Ok<BIP32Interface> | Err<unknown>>}
 */
const getBip32Interface = async (
	selectedWallet: string,
	selectedNetwork: TAvailableNetworks,
): Promise<Result<BIP32Interface>> => {
	const network = networks[selectedNetwork];

	const getMnemonicPhraseResult = await getMnemonicPhrase(selectedWallet);
	if (getMnemonicPhraseResult.error) {
		return err(getMnemonicPhraseResult.data);
	}

	//Attempt to acquire the bip39Passphrase if available
	let bip39Passphrase = '';
	try {
		const key = `${selectedWallet}passphrase`;
		const bip39PassphraseResult = await getKeychainValue({ key });
		if (!bip39PassphraseResult.error && bip39PassphraseResult.data) {
			bip39Passphrase = bip39PassphraseResult.data;
		}
	} catch {}

	const mnemonic = getMnemonicPhraseResult.data;
	const seed = bip39.mnemonicToSeedSync(mnemonic, bip39Passphrase);
	const root = bip32.fromSeed(seed, network);

	return ok(root);
};

/**
 * Returns a PSBT that includes unsigned funding inputs.
 * @param selectedWallet
 * @param selectedNetwork
 * @param transactionData
 * @return {Promise<Ok<Psbt> | Err<unknown>>}
 */
const createPsbtFromTransactionData = async ({
	selectedWallet,
	selectedNetwork,
	transactionData,
}: {
	selectedWallet: string;
	selectedNetwork: TAvailableNetworks;
	transactionData: IOnChainTransactionData;
}): Promise<Result<Psbt>> => {
	const {
		utxos = [],
		outputs = [],
		changeAddress,
		fee = 250,
	} = transactionData;
	let message = transactionData.message;

	//Get balance of current utxos.
	const balance = await getTransactionUtxoValue({
		selectedWallet,
		selectedNetwork,
		utxos,
	});

	//Get value of current outputs.
	const outputValue = getTransactionOutputValue({
		selectedNetwork,
		selectedWallet,
		outputs,
	});

	const { currentWallet } = getCurrentWallet({
		selectedNetwork,
		selectedWallet,
	});

	const network = networks[selectedNetwork];
	//TODO: Get address type by inspecting the address or path.
	const addressType = currentWallet.addressType[selectedNetwork];

	//Collect all outputs.
	let targets: ITargets[] = await Promise.all(outputs.map((output) => output));

	//Change address and amount to send back to wallet.
	if (changeAddress !== '') {
		targets.push({
			address: changeAddress,
			value: balance - (outputValue + fee),
		});
	}

	//Embed any OP_RETURN messages.
	if (message && message.trim() !== '') {
		const messageLength = message.length;
		const lengthMin = 5;
		//This is a patch for the following: https://github.com/coreyphillips/moonshine/issues/52
		if (messageLength > 0 && messageLength < lengthMin) {
			message += ' '.repeat(lengthMin - messageLength);
		}
		const data = Buffer.from(message, 'utf8');
		const embed = bitcoin.payments.embed({
			data: [data],
			network,
		});
		targets.push({ script: embed.output!, value: 0 });
	}

	const bip32Res = await getBip32Interface(selectedWallet, selectedNetwork);
	if (bip32Res.isErr()) {
		return err(bip32Res.error);
	}

	const root = bip32Res.value;
	const psbt = new bitcoin.Psbt({ network });

	//Add Inputs from utxos array
	try {
		await Promise.all(
			utxos.map(async (utxo) => {
				const path = utxo.path;
				const keyPair: BIP32Interface = root.derivePath(path);
				await addInput({
					psbt,
					addressType,
					keyPair,
					utxo,
					selectedNetwork,
				});
			}),
		);
	} catch (e) {
		return err(e);
	}

	//Set RBF if supported and prompted via rbf in Settings.
	setReplaceByFee({ psbt, setRbf: true });

	// Shuffle targets if not run from unit test and add outputs.
	if (process.env.JEST_WORKER_ID === undefined) {
		targets = shuffleArray(targets);
	}

	await Promise.all(
		targets.map((target) => {
			//Check if OP_RETURN
			let isOpReturn = false;
			try {
				isOpReturn = !!target.script;
			} catch (e) {}
			if (isOpReturn) {
				if (target?.script) {
					psbt.addOutput({
						script: target.script,
						value: target.value,
					});
				}
			} else {
				if (target?.address && target?.value) {
					psbt.addOutput({
						address: target.address,
						value: target.value,
					});
				}
			}
		}),
	);

	return ok(psbt);
};

/**
 * Uses the transaction data store to create an unsigned PSBT with funded inputs
 * @param selectedWallet
 * @param selectedNetwork
 */
export const createFundedPsbtTransaction = async ({
	selectedWallet,
	selectedNetwork,
}: ICreatePsbt): Promise<Result<Psbt>> => {
	const transactionData = getOnchainTransactionData({
		selectedWallet,
		selectedNetwork,
	});

	if (transactionData.isErr()) {
		return err(transactionData.error.message);
	}

	//Create PSBT before signing inputs
	return await createPsbtFromTransactionData({
		selectedWallet,
		selectedNetwork,
		transactionData: transactionData.value,
	});
};

export const signPsbt = ({
	selectedWallet,
	selectedNetwork,
	psbt,
}: {
	selectedWallet: string;
	selectedNetwork: TAvailableNetworks;
	psbt: Psbt;
}): Promise<Result<Psbt>> => {
	return new Promise(async (resolve) => {
		//Loop through and sign our inputs
		const bip32Res = await getBip32Interface(selectedWallet, selectedNetwork);
		if (bip32Res.isErr()) {
			return resolve(err(bip32Res.error));
		}

		const root = bip32Res.value;

		const transactionDataRes = getOnchainTransactionData({
			selectedWallet,
			selectedNetwork,
		});

		if (transactionDataRes.isErr()) {
			return err(transactionDataRes.error.message);
		}

		const { utxos = [] } = transactionDataRes.value;
		await Promise.all(
			utxos.map((utxo, i) => {
				try {
					const path = utxo.path;
					const keyPair = root.derivePath(path);
					psbt.signInput(i, keyPair);
				} catch (e) {
					return resolve(err(e));
				}
			}),
		);
		psbt.finalizeAllInputs();
		return resolve(ok(psbt));
	});
};

/**
 * Creates complete signed transaction using the transaction data store
 * @param selectedWallet
 * @param selectedNetwork
 * @returns {Promise<Ok<string> | Err<string>>}
 */
export const createTransaction = ({
	selectedWallet = undefined,
	selectedNetwork = undefined,
}: ICreateTransaction): Promise<Result<string>> => {
	return new Promise(async (resolve) => {
		if (!selectedWallet) {
			selectedWallet = getSelectedWallet();
		}
		if (!selectedNetwork) {
			selectedNetwork = getSelectedNetwork();
		}

		const transactionDataRes = getOnchainTransactionData({
			selectedWallet,
			selectedNetwork,
		});

		if (transactionDataRes.isErr()) {
			return err(transactionDataRes.error.message);
		}

		const transactionData = transactionDataRes.value;

		try {
			//Create PSBT before signing inputs
			const psbtRes = await createPsbtFromTransactionData({
				selectedWallet,
				selectedNetwork,
				transactionData,
			});

			if (psbtRes.isErr()) {
				return resolve(err(psbtRes.error));
			}

			const psbt = psbtRes.value;

			const signedPsbtRes = await signPsbt({
				selectedWallet,
				selectedNetwork,
				psbt,
			});

			if (signedPsbtRes.isErr()) {
				return resolve(err(signedPsbtRes.error));
			}

			const rawTx = signedPsbtRes.value.extractTransaction().toHex();
			return resolve(ok(rawTx));
		} catch (e) {
			return resolve(err(e));
		}
	});
};

/**
 * Returns onchain transaction data related to the specified network and wallet.
 * @param selectedWallet
 * @param selectedNetwork
 */
export const getOnchainTransactionData = ({
	selectedWallet = undefined,
	selectedNetwork = undefined,
}: {
	selectedWallet: string | undefined;
	selectedNetwork: TAvailableNetworks | undefined;
}): Result<IOnChainTransactionData> => {
	try {
		if (!selectedWallet) {
			selectedWallet = getSelectedWallet();
		}
		if (!selectedNetwork) {
			selectedNetwork = getSelectedNetwork();
		}
		const transaction = getStore().wallet.wallets[selectedWallet].transaction[
			selectedNetwork
		];
		if (transaction) {
			return ok(transaction);
		}
		return err('Unable to get transaction data.');
	} catch (e) {
		return err(e);
	}
};
export interface IAddInput {
	psbt: Psbt;
	addressType: TAddressType;
	keyPair: BIP32Interface;
	utxo: IUtxo;
	selectedNetwork?: TAvailableNetworks;
}
export const addInput = async ({
	psbt,
	addressType,
	keyPair,
	utxo,
	selectedNetwork,
}: IAddInput): Promise<Result<string>> => {
	try {
		if (!selectedNetwork) {
			selectedNetwork = getSelectedNetwork();
		}
		const network = networks[selectedNetwork];
		if (addressType === 'bech32') {
			const p2wpkh = bitcoin.payments.p2wpkh({
				pubkey: keyPair.publicKey,
				network,
			});
			psbt.addInput({
				hash: utxo.tx_hash,
				index: utxo.tx_pos,
				witnessUtxo: {
					script: p2wpkh.output,
					value: utxo.value,
				},
			});
		}

		if (addressType === 'segwit') {
			const p2wpkh = bitcoin.payments.p2wpkh({
				pubkey: keyPair.publicKey,
				network,
			});
			const p2sh = bitcoin.payments.p2sh({ redeem: p2wpkh, network });
			psbt.addInput({
				hash: utxo.tx_hash,
				index: utxo.tx_pos,
				witnessUtxo: {
					script: p2sh.output,
					value: utxo.value,
				},
				redeemScript: p2sh.redeem.output,
			});
		}

		if (addressType === 'legacy') {
			const transaction = await getTransactions({
				selectedNetwork,
				txHashes: [{ tx_hash: utxo.tx_hash }],
			});
			if (transaction.isErr()) {
				return err(transaction.error.message);
			}
			const hex = transaction[0].value.data.result.hex;
			const nonWitnessUtxo = Buffer.from(hex, 'hex');
			psbt.addInput({
				hash: utxo.tx_hash,
				index: utxo.tx_pos,
				nonWitnessUtxo,
			});
		}
		return ok('Success');
	} catch {
		return err('Unable to add input.');
	}
};

export const broadcastTransaction = async ({
	rawTx = '',
	selectedNetwork = undefined,
}: {
	rawTx: string;
	selectedNetwork?: undefined | TAvailableNetworks;
}): Promise<Result<string>> => {
	if (!selectedNetwork) {
		selectedNetwork = getSelectedNetwork();
	}

	const broadcastResponse = await electrum.broadcastTransaction({
		id: 1,
		rawTx,
		network: selectedNetwork,
	});
	if (broadcastResponse.error) {
		return err(broadcastResponse.data);
	}
	return ok(broadcastResponse.data);
};

/**
 * Returns total value of all outputs. Excludes any value that would be sent to the change address.
 * @param selectedWallet
 * @param selectedNetwork
 * @param outputs
 * @param includeChangeAddress
 */
export const getTransactionOutputValue = ({
	selectedWallet = undefined,
	selectedNetwork = undefined,
	outputs = undefined,
}: {
	selectedWallet?: string | undefined;
	selectedNetwork?: TAvailableNetworks | undefined;
	outputs?: undefined | IOutput[];
}): number => {
	try {
		if (!outputs) {
			if (!selectedWallet) {
				selectedWallet = getSelectedWallet();
			}
			if (!selectedNetwork) {
				selectedNetwork = getSelectedNetwork();
			}
			const transaction = getOnchainTransactionData({
				selectedWallet,
				selectedNetwork,
			});
			if (transaction.isErr()) {
				return 0;
			}
			outputs = transaction.value.outputs || [];
		}
		if (outputs) {
			const response = reduceValue({ arr: outputs, value: 'value' });
			if (response.isOk()) {
				return response.value;
			}
		}
		return 0;
	} catch (e) {
		return 0;
	}
};

/**
 * Returns total value of all utxos.
 * @param selectedWallet
 * @param selectedNetwork
 * @param utxos
 */
export const getTransactionUtxoValue = ({
	selectedWallet = undefined,
	selectedNetwork = undefined,
	utxos = undefined,
}: {
	selectedWallet: string | undefined;
	selectedNetwork: TAvailableNetworks | undefined;
	utxos?: IUtxo[] | undefined;
}): number => {
	try {
		if (!utxos) {
			if (!selectedWallet) {
				selectedWallet = getSelectedWallet();
			}
			if (!selectedNetwork) {
				selectedNetwork = getSelectedNetwork();
			}
			const transaction = getOnchainTransactionData({
				selectedWallet,
				selectedNetwork,
			});
			if (transaction.isErr()) {
				return 0;
			}
			utxos = transaction.value.utxos;
		}
		if (utxos) {
			const response = reduceValue({ arr: utxos, value: 'value' });
			if (response.isOk()) {
				return response.value;
			}
		}
		return 0;
	} catch (e) {
		return 0;
	}
};

/**
<<<<<<< HEAD
 * Returns a block explorer URL for a specific transaction
 * @param id
 * @param selectedNetwork
 */
export const getBlockExplorerLink = (
	id: string,
	selectedNetwork: TAvailableNetworks | undefined = undefined,
): string => {
	if (!selectedNetwork) {
		selectedNetwork = getSelectedNetwork();
	}

	if (selectedNetwork === 'bitcoinTestnet') {
		return `https://blockstream.info/testnet/tx/${id}`;
	} else {
		return `https://blockstream.info/tx/${id}`;
=======
 * Updates the fee for the current transaction by the specified amount.
 * @param {number} [satsPerByte]
 * @param {string | undefined} [selectedWallet]
 * @param {TAvailableNetworks | undefined} [selectedNetwork]
 */
export const updateFee = ({
	satsPerByte = 1,
	selectedWallet = undefined,
	selectedNetwork = undefined,
}: {
	satsPerByte?: number;
	selectedWallet?: string | undefined;
	selectedNetwork?: TAvailableNetworks | undefined;
}): void => {
	if (!satsPerByte || satsPerByte < 1) {
		return;
	}
	if (!selectedWallet) {
		selectedWallet = getSelectedWallet();
	}
	if (!selectedNetwork) {
		selectedNetwork = getSelectedNetwork();
	}
	const wallet = getStore().wallet.wallets[selectedWallet];
	const transaction =
		wallet?.transaction[selectedNetwork] || defaultOnChainTransactionData;
	const previousSatsPerByte = transaction?.satsPerByte;
	//Return if no update needs to be applied.
	if (previousSatsPerByte === satsPerByte) {
		return;
	}
	const balance = wallet?.balance[selectedNetwork];

	const newFee = getTotalFee({ satsPerByte });
	//Return if the new fee exceeds half of the user's balance
	if (Number(newFee) >= balance / 2) {
		return;
	}
	const totalTransactionValue = getTransactionOutputValue({
		selectedWallet,
		selectedNetwork,
	});
	const newTotalAmount = Number(totalTransactionValue) + Number(newFee);
	const _transaction: IOnChainTransactionData = {
		satsPerByte,
		fee: newFee,
	};
	if (newTotalAmount <= balance) {
		updateOnChainTransaction({
			selectedNetwork,
			selectedWallet,
			transaction: _transaction,
		}).then();
>>>>>>> 260dafbe
	}
};<|MERGE_RESOLUTION|>--- conflicted
+++ resolved
@@ -876,24 +876,6 @@
 };
 
 /**
-<<<<<<< HEAD
- * Returns a block explorer URL for a specific transaction
- * @param id
- * @param selectedNetwork
- */
-export const getBlockExplorerLink = (
-	id: string,
-	selectedNetwork: TAvailableNetworks | undefined = undefined,
-): string => {
-	if (!selectedNetwork) {
-		selectedNetwork = getSelectedNetwork();
-	}
-
-	if (selectedNetwork === 'bitcoinTestnet') {
-		return `https://blockstream.info/testnet/tx/${id}`;
-	} else {
-		return `https://blockstream.info/tx/${id}`;
-=======
  * Updates the fee for the current transaction by the specified amount.
  * @param {number} [satsPerByte]
  * @param {string | undefined} [selectedWallet]
@@ -947,6 +929,25 @@
 			selectedWallet,
 			transaction: _transaction,
 		}).then();
->>>>>>> 260dafbe
+	}
+};
+
+/**
+ * Returns a block explorer URL for a specific transaction
+ * @param id
+ * @param selectedNetwork
+ */
+export const getBlockExplorerLink = (
+	id: string,
+	selectedNetwork: TAvailableNetworks | undefined = undefined,
+): string => {
+	if (!selectedNetwork) {
+		selectedNetwork = getSelectedNetwork();
+	}
+
+	if (selectedNetwork === 'bitcoinTestnet') {
+		return `https://blockstream.info/testnet/tx/${id}`;
+	} else {
+		return `https://blockstream.info/tx/${id}`;
 	}
 };