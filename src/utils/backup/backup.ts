--- conflicted
+++ resolved
@@ -7,12 +7,9 @@
 import { createWallet } from '../../store/actions/wallet';
 import lnd from '@synonymdev/react-native-lightning';
 import AsyncStorage from '@react-native-async-storage/async-storage';
-<<<<<<< HEAD
 import { updateOmnibolt } from '../../store/actions/omnibolt';
-=======
 import RNFS from 'react-native-fs';
 import { unzipWithPassword, zipWithPassword } from 'react-native-zip-archive';
->>>>>>> 85d5d069
 
 const backupFilePrefix = 'backpack_wallet_';
 
@@ -254,11 +251,7 @@
 		}
 
 		return ok(
-<<<<<<< HEAD
 			`Restored ${backup.wallets.length} on chain wallets and closed lightning channels`,
-=======
-			`Restored ${backup.wallets.length} on chain wallets and lightning channels`,
->>>>>>> 85d5d069
 		);
 	} catch (e) {
 		return err(e);
