--- conflicted
+++ resolved
@@ -21,10 +21,6 @@
 import { updateUser } from '../../store/actions/user';
 import { setupBlocktank, watchPendingOrders } from '../blocktank';
 import { removeExpiredLightningInvoices } from '../../store/actions/lightning';
-<<<<<<< HEAD
-=======
-import { setupNodejsMobile } from '../nodejs-mobile';
->>>>>>> d6cddeb6
 import { updateSlashPayConfig } from '../../utils/slashtags';
 import { sdk } from '../../components/SlashtagsProvider';
 
@@ -104,7 +100,6 @@
 
 			updateExchangeRates().then();
 			refreshBlocktankInfo().then();
-			await setupNodejsMobile({});
 
 			// Before we do anything we should connect to an Electrum server.
 			if (onchain || lightning) {
