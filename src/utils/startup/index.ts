import { connectToElectrum, getMnemonicPhrase, refreshWallet } from '../wallet';
import { createWallet, updateWallet } from '../../store/actions/wallet';
import { err, ok, Result } from '../result';
import { InteractionManager } from 'react-native';
import { getStore } from '../../store/helpers';
import { backupSetup, performFullBackup } from '../../store/actions/backup';
import { startOmnibolt } from '../omnibolt';
import {
	startLnd,
	updateCachedNeutrinoDownloadState,
} from '../../store/actions/lightning';
import lndCache from '@synonymdev/react-native-lightning/dist/utils/neutrino-cache';
import { ENetworks as LndNetworks } from '@synonymdev/react-native-lightning/dist/utils/types';
import { showErrorNotification } from '../notifications';

/**
 * Checks if the specified wallet's phrase is saved to storage.
 */
export const checkWalletExists = async (
	wallet = 'wallet0',
): Promise<boolean> => {
	const response = await getMnemonicPhrase(wallet);
	let walletExists = false;
	if (response.isOk() && !!response.value) {
		walletExists = true;
	}
	const _walletExists = getStore().wallet.walletExists;
	if (walletExists !== _walletExists) {
		await updateWallet({ walletExists });
	}
	return walletExists;
};

/**
 * Creates a new wallet from scratch
 * @returns {Promise<Ok<string> | Err<string>>}
 */
export const createNewWallet = async (): Promise<Result<string>> => {
	//All seeds will get automatically created
	return await startWalletServices({});
};

/**
 * Callback passed to startLnd to be called after RPC is ready
 * @returns {Promise<void>}
 */
const backupServiceStart = async (): Promise<void> => {
	const res = await backupSetup();
	if (res.isErr()) {
		showErrorNotification({
			title: 'Failed to verify remote backup. Retrying...',
			message: res.error.message,
		});
	}
	performFullBackup({ retries: 3, retryTimeout: 2000 }).then();
};

/**
 * Starts all wallet services
 * @returns {Promise<Err<unknown> | Ok<string>>}
 */
const ENABLE_SERVICES = true;
export const startWalletServices = async ({
	onchain = ENABLE_SERVICES,
	lightning = ENABLE_SERVICES,
	omnibolt = ENABLE_SERVICES,
}: {
	onchain?: boolean;
	lightning?: boolean;
	omnibolt?: boolean;
}): Promise<Result<string>> => {
	try {
		InteractionManager.runAfterInteractions(async () => {
			//Create wallet if none exists.
			let { wallets, selectedNetwork, selectedWallet } = getStore().wallet;
<<<<<<< HEAD
=======

>>>>>>> 85d5d069
			const walletKeys = Object.keys(wallets);
			if (!wallets[walletKeys[0]] || !wallets[walletKeys[0]]?.id) {
				await createWallet({});
			}

			if (onchain) {
				const electrumResponse = await connectToElectrum({ selectedNetwork });
				if (electrumResponse.isOk()) {
					refreshWallet().then();
				}
			}

<<<<<<< HEAD
			//Create and start omnibolt.
			startOmnibolt({ selectedWallet }).then();

			let lndNetwork = LndNetworks.testnet;
			if (selectedNetwork === 'bitcoin') {
				lndNetwork = LndNetworks.mainnet;
			}

			lndCache.addStateListener(updateCachedNeutrinoDownloadState);
			lndCache
				.downloadCache(lndNetwork)
				//Start LND no matter the outcome of the download
				.finally(async () => {
					await startLnd(lndNetwork, backupServiceStart);
				});
=======
			if (omnibolt) {
				//Create and start omnibolt.
				startOmnibolt({ selectedWallet }).then();
			}

			if (lightning) {
				let lndNetwork = LndNetworks.testnet;
				if (selectedNetwork === 'bitcoin') {
					lndNetwork = LndNetworks.mainnet;
				}
				lndCache.addStateListener(updateCachedNeutrinoDownloadState);
				lndCache
					.downloadCache(lndNetwork)
					//Start LND no matter the outcome of the download
					.finally(async () => {
						await startLnd(lndNetwork);

						// Create or unlock LND wallet
						const existsRes = await lnd.walletExists(lndNetwork);
						if (existsRes.isOk() && existsRes.value) {
							await unlockLightningWallet({
								network: lndNetwork,
							});
						} else {
							await createLightningWallet({
								network: lndNetwork,
							});
						}

						setTimeout(async () => {
							const res = await backupSetup();
							if (res.isErr()) {
								showErrorNotification({
									title: 'Failed to verify remote backup. Retrying...',
									message: res.error.message,
								});
								performFullBackup({ retries: 3, retryTimeout: 2000 }).then();
							}
						}, 3000);
					});
			}
>>>>>>> 85d5d069
		});

		return ok('Wallet started');
	} catch (e) {
		return err(e);
	}
};<|MERGE_RESOLUTION|>--- conflicted
+++ resolved
@@ -73,10 +73,7 @@
 		InteractionManager.runAfterInteractions(async () => {
 			//Create wallet if none exists.
 			let { wallets, selectedNetwork, selectedWallet } = getStore().wallet;
-<<<<<<< HEAD
-=======
 
->>>>>>> 85d5d069
 			const walletKeys = Object.keys(wallets);
 			if (!wallets[walletKeys[0]] || !wallets[walletKeys[0]]?.id) {
 				await createWallet({});
@@ -89,23 +86,6 @@
 				}
 			}
 
-<<<<<<< HEAD
-			//Create and start omnibolt.
-			startOmnibolt({ selectedWallet }).then();
-
-			let lndNetwork = LndNetworks.testnet;
-			if (selectedNetwork === 'bitcoin') {
-				lndNetwork = LndNetworks.mainnet;
-			}
-
-			lndCache.addStateListener(updateCachedNeutrinoDownloadState);
-			lndCache
-				.downloadCache(lndNetwork)
-				//Start LND no matter the outcome of the download
-				.finally(async () => {
-					await startLnd(lndNetwork, backupServiceStart);
-				});
-=======
 			if (omnibolt) {
 				//Create and start omnibolt.
 				startOmnibolt({ selectedWallet }).then();
@@ -121,33 +101,9 @@
 					.downloadCache(lndNetwork)
 					//Start LND no matter the outcome of the download
 					.finally(async () => {
-						await startLnd(lndNetwork);
-
-						// Create or unlock LND wallet
-						const existsRes = await lnd.walletExists(lndNetwork);
-						if (existsRes.isOk() && existsRes.value) {
-							await unlockLightningWallet({
-								network: lndNetwork,
-							});
-						} else {
-							await createLightningWallet({
-								network: lndNetwork,
-							});
-						}
-
-						setTimeout(async () => {
-							const res = await backupSetup();
-							if (res.isErr()) {
-								showErrorNotification({
-									title: 'Failed to verify remote backup. Retrying...',
-									message: res.error.message,
-								});
-								performFullBackup({ retries: 3, retryTimeout: 2000 }).then();
-							}
-						}, 3000);
+						await startLnd(lndNetwork, backupServiceStart);
 					});
 			}
->>>>>>> 85d5d069
 		});
 
 		return ok('Wallet started');
