--- conflicted
+++ resolved
@@ -65,12 +65,7 @@
 	if (res.isErr()) {
 		return res;
 	}
-<<<<<<< HEAD
-
 	return ok('Seed restored');
-=======
-	return await startWalletServices({ restore: true });
->>>>>>> eb2b4109
 };
 
 export const restoreRemoteBackups = async (
@@ -92,11 +87,9 @@
 export const startWalletServices = async ({
 	onchain = ENABLE_SERVICES,
 	lightning = ENABLE_SERVICES,
-	restore = false,
 }: {
 	onchain?: boolean;
 	lightning?: boolean;
-	restore?: boolean;
 }): Promise<Result<string>> => {
 	try {
 		InteractionManager.runAfterInteractions(async () => {
