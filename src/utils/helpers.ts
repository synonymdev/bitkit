import Keychain from 'react-native-keychain';
import NetInfo from '@react-native-community/netinfo';
import { IGetKeychainValue, IResponse, ISetKeychainValue } from './types';
import {
	TBitcoinAbbreviation,
	TBitcoinLabel,
	TBitcoinUnit,
	TTicker,
} from '../store/types/wallet';
import { TAvailableNetworks } from './networks';
import Clipboard from '@react-native-clipboard/clipboard';
import { Alert, Linking, Vibration } from 'react-native';
import { default as bitcoinUnits } from 'bitcoin-units';
import { err, ok, Result } from './result';
import ReactNativeHapticFeedback from 'react-native-haptic-feedback';

export const promiseTimeout = (
	ms: number,
	promise: Promise<any>,
): Promise<IResponse<any> | any> => {
	let id;
	let timeout = new Promise((resolve) => {
		id = setTimeout(() => {
			resolve({ error: true, data: 'Timed Out.' });
		}, ms);
	});
	return Promise.race([promise, timeout]).then((result) => {
		clearTimeout(id);
		return result;
	});
};

export const setKeychainValue = async ({
	key = '',
	value = '',
}: ISetKeychainValue): Promise<IResponse<string>> => {
	return new Promise(async (resolve) => {
		try {
			await Keychain.setGenericPassword(key, value, { service: key });
			resolve({ error: false, data: '' });
		} catch (e) {
			resolve({ error: true, data: e });
		}
	});
};

export const isOnline = async (): Promise<boolean> => {
	try {
		const connectionInfo = await NetInfo.fetch();
		return connectionInfo.isConnected === true;
	} catch {
		return false;
	}
};

export const getKeychainValue = async ({
	key = '',
}: IGetKeychainValue): Promise<{ error: boolean; data: string }> => {
	return new Promise(async (resolve) => {
		try {
			let result = await Keychain.getGenericPassword({ service: key });
			let data: string | undefined;
			if (!result) {
				return resolve({ error: true, data: '' });
			}
			if (!result.password) {
				return resolve({ error: true, data: '' });
			}
			data = result.password;
			resolve({ error: false, data });
		} catch (e) {
			resolve({ error: true, data: e });
		}
	});
};

//WARNING: This will wipe the specified key's value from storage
export const resetKeychainValue = async ({
	key = '',
}: {
	key: string;
}): Promise<Result<boolean>> => {
	try {
		const result = await Keychain.resetGenericPassword({ service: key });
		return ok(result);
	} catch (e) {
		console.log(e);
		return err(e);
	}
};

interface IGetNetworkData {
	selectedNetwork?: TAvailableNetworks;
	bitcoinUnit?: TBitcoinUnit;
}
interface IGetNetworkDataResponse {
	abbreviation: TBitcoinAbbreviation;
	label: TBitcoinLabel;
	ticker: TTicker;
}
/**
 *
 * @param selectedNetwork {string}
 * @param bitcoinUnit {string}
 * @return {{ abbreviation: string, label: string, ticker: string }}
 */
export const getNetworkData = ({
	selectedNetwork = 'bitcoin',
	bitcoinUnit = 'satoshi',
}: IGetNetworkData): IGetNetworkDataResponse => {
	const abbreviation = bitcoinUnit === 'satoshi' ? 'sats' : 'BTC';
	try {
		switch (selectedNetwork) {
			case 'bitcoin':
				return { abbreviation, label: 'Bitcoin', ticker: 'BTC' };
			case 'bitcoinTestnet':
				return { abbreviation, label: 'Bitcoin Testnet', ticker: 'tBTC' };
			case 'bitcoinRegtest':
				return { abbreviation, label: 'Bitcoin Regtest', ticker: 'tBTC' };
			default:
				return { abbreviation, label: 'Bitcoin', ticker: 'BTC' };
		}
	} catch {
		return { abbreviation, label: 'Bitcoin', ticker: 'BTC' };
	}
};

export const displayAlert = (msg = '', title = ''): void => {
	try {
		Alert.alert(
			title,
			msg,
			[
				{
					text: 'Okay',
					onPress: (): null => null,
				},
				{ text: 'Copy', onPress: (): void => Clipboard.setString(msg) },
			],
			{ cancelable: false },
		);
	} catch {}
};

export const btcToSats = (balance = 0): number => {
	try {
		return Number(
			bitcoinUnits(balance, 'BTC').to('satoshi').value().toFixed(0),
		);
	} catch (e) {
		return 0;
	}
};

export const getLastWordInString = (phrase = ''): string => {
	try {
		const n = phrase.split(' ');
		return n[n.length - 1];
	} catch (e) {
		return phrase;
	}
};

/**
 * Sum a specific value in an array of objects.
 * @param arr
 * @param value
 */
export const reduceValue = ({
	arr = [],
	value = '',
}: {
	arr: any[];
	value: string;
}): Result<number> => {
	try {
		if (!value) {
			return err('No value specified.');
		}
		return ok(
			arr.reduce((acc, cur) => {
				return acc + Number(cur[value]);
			}, 0) || 0,
		);
	} catch (e) {
		return err(e);
	}
};

export type TVibrate =
	| 'impactLight'
	| 'impactMedium'
	| 'impactHeavy'
	| 'notificationSuccess'
	| 'notificationWarning'
	| 'notificationError'
	| 'selection'
	| 'default';
/**
 * @param {TVibrate} type
 * @param {number} [pattern]
 */
export const vibrate = ({
	type = 'impactHeavy',
	pattern = 1000,
}: {
	type?: TVibrate;
	pattern?: number;
}): void => {
	try {
		if (type === 'default') {
			Vibration.vibrate(pattern);
			return;
		}
		const options = {
			enableVibrateFallback: true,
			ignoreAndroidSystemSettings: false,
		};
		ReactNativeHapticFeedback.trigger(type, options);
	} catch (e) {
		console.log(e);
	}
};

/**
 * Shuffles a given array.
 * @param {any[]} array
 * @return {any[]}
 */
export const shuffleArray = (array): any[] => {
	const newArray = [...array];
	for (let i = newArray.length - 1; i > 0; i--) {
		const j = Math.floor(Math.random() * (i + 1));
		[newArray[i], newArray[j]] = [newArray[j], newArray[i]];
	}
	return newArray;
};

/**
 * Truncates strings with an ellipses
 * @param str
 * @param n
 * @returns {any}
 */
export const truncate = (str, n): string =>
	str.length > n ? str.substr(0, n - 3) + '...' : str;

/**
 * Capitalizes the first letter of every word.
 * @param {string} str
 */
export const capitalize = (str = ''): string => {
	return str.charAt(0).toUpperCase() + str.slice(1);
};

/**
 * Determines if the two objects passed as params match.
 * @param obj1
 * @param obj2
 * @return boolean
 */
export const objectsMatch = (obj1, obj2): boolean => {
	if (!obj1 || !obj2) {
		return false;
	}
	const obj1Length = Object.keys(obj1).length;
	const obj2Length = Object.keys(obj2).length;

	if (obj1Length === obj2Length) {
		return Object.keys(obj1).every(
			(key) => key in obj2 && obj2[key] === obj1[key],
		);
	} else {
		return false;
	}
};

/**
 * Returns the new value and abbreviation of the provided number for display.
 * @param value
 * @return { newValue: string; abbreviation: string }
 */
export const abbreviateNumber = (
	value: string | number,
): { newValue: string; abbreviation: string } => {
	if (typeof value !== 'number') {
		value = value.replace(/,/g, '');
	}
	let newValue: number = Number(value);
	const abbreviations = [
		'',
		'K',
		'M',
		'B',
		't',
		'q',
		'Q',
		's',
		'S',
		'o',
		'n',
		'd',
		'U',
		'D',
		'T',
		'Qt',
		'Qd',
		'Sd',
		'St',
		'O',
		'N',
		'v',
		'c',
	];
	let abbreviationNum = 0;
	while (newValue >= 1000) {
		newValue /= 1000;
		abbreviationNum++;
	}
	const _newValue = newValue.toPrecision(3);
	const abbreviation = abbreviations[abbreviationNum] ?? '';
	return { newValue: _newValue, abbreviation };
};

const monthName = (index): string => {
	//TODO translate these
	const months = [
		'January',
		'February',
		'March',
		'April',
		'May',
		'June',
		'July',
		'August',
		'September',
		'October',
		'November',
		'December',
	];

	if (index + 1 > months.length) {
		return 'TODO';
	}

	return months[index];
};

export const getFormattedDate = (
	date: Date,
	preFormattedDate: string = '',
	hideYear: boolean = false,
): string => {
	const day = date.getDate();
	const month = monthName(date.getMonth());
	const year = date.getFullYear();
	const hours = date.getHours();
	let minutes = date.getMinutes();
	let minutesStr = `${minutes}`;
	if (minutes < 10) {
		// Adding leading zero to minutes
		minutesStr = `0${minutes}`;
	}

	if (preFormattedDate) {
		// Today at 10:20
		// Yesterday at 10:20
		return `${preFormattedDate} at ${hours}:${minutesStr}`;
	}

	if (hideYear) {
		// 10. January at 10:20
		return `${day} ${month} at ${hours}:${minutesStr}`;
	}

	// 10 January 2017 at 10:20
	return `${day} ${month} ${year} at ${hours}:${minutesStr}`;
};

export const timeAgo = (timestamp: number): string => {
	const date = new Date(timestamp);

	const DAY_IN_MS = 24 * 60 * 60 * 1000;
	const today = new Date();
	const yesterday = new Date(today.getTime() - DAY_IN_MS);
	const seconds = Math.round((today.getTime() - date.getTime()) / 1000);
	const minutes = Math.round(seconds / 60);
	const isToday = today.toDateString() === date.toDateString();
	const isYesterday = yesterday.toDateString() === date.toDateString();
	const isThisYear = today.getFullYear() === date.getFullYear();

	if (seconds < 5) {
		return 'now';
	} else if (seconds < 60) {
		return `${seconds} seconds ago`;
	} else if (seconds < 90) {
		return 'about a minute ago';
	} else if (minutes < 60) {
		return `${minutes} minutes ago`;
	} else if (isToday) {
		return getFormattedDate(date, 'Today'); // Today at 10:20
	} else if (isYesterday) {
		return getFormattedDate(date, 'Yesterday'); // Yesterday at 10:20
	} else if (isThisYear) {
		return getFormattedDate(date, '', true); // 10 January at 10:20
	}

	return getFormattedDate(date); // 10. January 2017. at 10:20
};

export const openURL = async (link: string): Promise<void> => {
	if (!link) {
		return;
	}
	if (await Linking.canOpenURL(link)) {
		await Linking.openURL(link);
	}
};

/**
 * Applies an alpha opacity to a hex color
 * @param hexColor
 * @param alpha
 * @returns {string}
 */
export const applyAlpha = (hexColor: string, alpha: number): string => {
	const alpha256 = (alpha * 255).toFixed();
	const alphaBase16 = Number(alpha256).toString(16);
	const paddedAlpha =
		alphaBase16.length === 1 ? alphaBase16.padStart(1, '0') : alphaBase16;
	return hexColor.concat('', paddedAlpha);
};

/**
 * Pauses execution of a function.
 * @param {number} [ms]
 */
export const sleep = (ms = 1000): Promise<void> => {
	return new Promise((resolve) => setTimeout(resolve, ms));
};

<<<<<<< HEAD
export const profileNameMultiLine = (name?: string) => {
=======
export const profileNameMultiLine = (name?: string): string => {
>>>>>>> ce71f381
	if (!name) {
		return '';
	}

	const parts = name.split(' ');

	return parts
		.slice(0, 2)
		.map(
<<<<<<< HEAD
			(name, index) =>
				`${truncate(name, 16)}${
=======
			(n, index) =>
				`${truncate(n, 16)}${
>>>>>>> ce71f381
					index === 1 && parts && parts.length > 2 ? ' ...' : ''
				}`,
		)
		.join('\n');
};<|MERGE_RESOLUTION|>--- conflicted
+++ resolved
@@ -439,11 +439,7 @@
 	return new Promise((resolve) => setTimeout(resolve, ms));
 };
 
-<<<<<<< HEAD
-export const profileNameMultiLine = (name?: string) => {
-=======
 export const profileNameMultiLine = (name?: string): string => {
->>>>>>> ce71f381
 	if (!name) {
 		return '';
 	}
@@ -453,13 +449,8 @@
 	return parts
 		.slice(0, 2)
 		.map(
-<<<<<<< HEAD
-			(name, index) =>
-				`${truncate(name, 16)}${
-=======
 			(n, index) =>
 				`${truncate(n, 16)}${
->>>>>>> ce71f381
 					index === 1 && parts && parts.length > 2 ? ' ...' : ''
 				}`,
 		)
