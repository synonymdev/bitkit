--- conflicted
+++ resolved
@@ -928,13 +928,12 @@
 	return availableChannels.length > 0;
 };
 
-<<<<<<< HEAD
+export const rebroadcastAllKnownTransactions = async (): Promise<any> => {
+	return await lm.rebroadcastAllKnownTransactions();
+};
+
 export const getClaimableBalances = async (
 	ignoreOpenChannels = true,
 ): Promise<Result<TClaimableBalance[]>> => {
 	return await ldk.claimableBalances(ignoreOpenChannels);
-=======
-export const rebroadcastAllKnownTransactions = async (): Promise<any> => {
-	return await lm.rebroadcastAllKnownTransactions();
->>>>>>> 2e7d43f3
 };