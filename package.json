--- conflicted
+++ resolved
@@ -51,13 +51,8 @@
     "@sayem314/react-native-keep-awake": "^1.2.0",
     "@shopify/react-native-skia": "0.1.182",
     "@synonymdev/blocktank-client": "0.0.50",
-<<<<<<< HEAD
     "@synonymdev/blocktank-lsp-http-client": "0.3.1",
-    "@synonymdev/feeds": "2.1.0",
-=======
-    "@synonymdev/blocktank-lsp-http-client": "0.2.4",
     "@synonymdev/feeds": "^2.1.1",
->>>>>>> 9c8a74cb
     "@synonymdev/react-native-ldk": "0.0.105",
     "@synonymdev/react-native-lnurl": "0.0.5",
     "@synonymdev/result": "0.0.2",
