--- conflicted
+++ resolved
@@ -109,11 +109,7 @@
     "@typescript-eslint/parser": "^4.24.0",
     "babel-jest": "^27.0.6",
     "babel-plugin-transform-remove-console": "^6.9.4",
-<<<<<<< HEAD
-    "backpack-host": "git+ssh://git@github.com/synonymdev/backpack-host.git#promises",
-=======
     "backpack-host": "git+ssh://git@github.com/synonymdev/backpack-host.git#08f4e73a69d97362fa7f9261c1c4a739a884c446",
->>>>>>> 76ef249c
     "browserify-zlib": "^0.2.0",
     "dns.js": "^1.0.1",
     "eslint": "^7.26.0",
