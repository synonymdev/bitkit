# Project-wide Gradle settings.

# IDE (e.g. Android Studio) users:
# Gradle settings configured through the IDE *will override*
# any settings specified in this file.

# For more details on how to configure your build environment visit
# http://www.gradle.org/docs/current/userguide/build_environment.html

# Specifies the JVM arguments used for the daemon process.
# The setting is particularly useful for tweaking memory settings.
# Default value: -Xmx512m -XX:MaxMetaspaceSize=256m
org.gradle.jvmargs=-Xmx2048m -XX:MaxMetaspaceSize=512m

# When configured, Gradle will run in incubating parallel mode.
# This option should only be used with decoupled projects. More details, visit
# http://www.gradle.org/docs/current/userguide/multi_project_builds.html#sec:decoupled_projects
# org.gradle.parallel=true

# AndroidX package structure to make it clearer which packages are bundled with the
# Android operating system, and which are packaged with your app's APK
# https://developer.android.com/topic/libraries/support-library/androidx-rn
android.useAndroidX=true
# Automatically convert third-party libraries to use AndroidX
android.enableJetifier=true

# Version of flipper SDK to use with React Native
<<<<<<< HEAD
FLIPPER_VERSION=0.182.0
=======
FLIPPER_VERSION=0.191.0
>>>>>>> 47f0b1ec

# Use this property to specify which architecture you want to build.
# You can also override it from the CLI using
# ./gradlew <task> -PreactNativeArchitectures=x86_64
reactNativeArchitectures=armeabi-v7a,arm64-v8a,x86,x86_64

# Use this property to enable support to the new architecture.
# This will allow you to use TurboModules and the Fabric render in
# your application. You should enable this flag either if you want
# to write custom TurboModules/Fabric components OR use libraries that
# are providing them.
newArchEnabled=false

# Use this property to enable or disable the Hermes JS engine.
# If set to false, you will be using JSC instead.
hermesEnabled=true<|MERGE_RESOLUTION|>--- conflicted
+++ resolved
@@ -25,11 +25,7 @@
 android.enableJetifier=true
 
 # Version of flipper SDK to use with React Native
-<<<<<<< HEAD
-FLIPPER_VERSION=0.182.0
-=======
 FLIPPER_VERSION=0.191.0
->>>>>>> 47f0b1ec
 
 # Use this property to specify which architecture you want to build.
 # You can also override it from the CLI using
