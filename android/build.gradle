// Top-level build file where you can add configuration options common to all sub-projects/modules.

buildscript {
    ext {
<<<<<<< HEAD
        buildToolsVersion = "29.0.3"
        minSdkVersion = 23
        compileSdkVersion = 30
        targetSdkVersion = 30
        ndkVersion = "20.1.5948944"
=======
        buildToolsVersion = "30.0.2"
        minSdkVersion = 21
        compileSdkVersion = 30
        targetSdkVersion = 29
        ndkVersion = "21.4.7075529"
>>>>>>> 00624ad4
    }
    repositories {
        google()
        mavenCentral()
    }
    dependencies {
        classpath("com.android.tools.build:gradle:4.2.2")
        // NOTE: Do not place your application dependencies here; they belong
        // in the individual module build.gradle files
    }
}

allprojects {
    repositories {
        mavenCentral()
        mavenLocal()
        maven {
            // All of React Native (JS, Obj-C sources, Android binaries) is installed from npm
            url("$rootDir/../node_modules/react-native/android")
        }
        maven {
            // Android JSC is installed from npm
            url("$rootDir/../node_modules/jsc-android/dist")
        }

        google()
        maven { url 'https://www.jitpack.io' }
    }
}<|MERGE_RESOLUTION|>--- conflicted
+++ resolved
@@ -2,19 +2,11 @@
 
 buildscript {
     ext {
-<<<<<<< HEAD
         buildToolsVersion = "29.0.3"
         minSdkVersion = 23
         compileSdkVersion = 30
         targetSdkVersion = 30
         ndkVersion = "20.1.5948944"
-=======
-        buildToolsVersion = "30.0.2"
-        minSdkVersion = 21
-        compileSdkVersion = 30
-        targetSdkVersion = 29
-        ndkVersion = "21.4.7075529"
->>>>>>> 00624ad4
     }
     repositories {
         google()
