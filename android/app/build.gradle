apply plugin: "com.android.application"

import com.android.build.OutputFile

/**
 * The react.gradle file registers a task for each build variant (e.g. bundleDebugJsAndAssets
 * and bundleReleaseJsAndAssets).
 * These basically call `react-native bundle` with the correct arguments during the Android build
 * cycle. By default, bundleDebugJsAndAssets is skipped, as in debug/dev mode we prefer to load the
 * bundle directly from the development server. Below you can see all the possible configurations
 * and their defaults. If you decide to add a configuration block, make sure to add it before the
 * `apply from: "../../node_modules/react-native/react.gradle"` line.
 *
 * project.ext.react = [
 *   // the name of the generated asset file containing your JS bundle
 *   bundleAssetName: "index.android.bundle",
 *
 *   // the entry file for bundle generation. If none specified and
 *   // "index.android.js" exists, it will be used. Otherwise "index.js" is
 *   // default. Can be overridden with ENTRY_FILE environment variable.
 *   entryFile: "index.android.js",
 *
 *   // https://reactnative.dev/docs/performance#enable-the-ram-format
 *   bundleCommand: "ram-bundle",
 *
 *   // whether to bundle JS and assets in debug mode
 *   bundleInDebug: false,
 *
 *   // whether to bundle JS and assets in release mode
 *   bundleInRelease: true,
 *
 *   // whether to bundle JS and assets in another build variant (if configured).
 *   // See http://tools.android.com/tech-docs/new-build-system/user-guide#TOC-Build-Variants
 *   // The configuration property can be in the following formats
 *   //         'bundleIn${productFlavor}${buildType}'
 *   //         'bundleIn${buildType}'
 *   // bundleInFreeDebug: true,
 *   // bundleInPaidRelease: true,
 *   // bundleInBeta: true,
 *
 *   // whether to disable dev mode in custom build variants (by default only disabled in release)
 *   // for example: to disable dev mode in the staging build type (if configured)
 *   devDisabledInStaging: true,
 *   // The configuration property can be in the following formats
 *   //         'devDisabledIn${productFlavor}${buildType}'
 *   //         'devDisabledIn${buildType}'
 *
 *   // the root of your project, i.e. where "package.json" lives
 *   root: "../../",
 *
 *   // where to put the JS bundle asset in debug mode
 *   jsBundleDirDebug: "$buildDir/intermediates/assets/debug",
 *
 *   // where to put the JS bundle asset in release mode
 *   jsBundleDirRelease: "$buildDir/intermediates/assets/release",
 *
 *   // where to put drawable resources / React Native assets, e.g. the ones you use via
 *   // require('./image.png')), in debug mode
 *   resourcesDirDebug: "$buildDir/intermediates/res/merged/debug",
 *
 *   // where to put drawable resources / React Native assets, e.g. the ones you use via
 *   // require('./image.png')), in release mode
 *   resourcesDirRelease: "$buildDir/intermediates/res/merged/release",
 *
 *   // by default the gradle tasks are skipped if none of the JS files or assets change; this means
 *   // that we don't look at files in android/ or ios/ to determine whether the tasks are up to
 *   // date; if you have any other folders that you want to ignore for performance reasons (gradle
 *   // indexes the entire tree), add them here. Alternatively, if you have JS files in android/
 *   // for example, you might want to remove it from here.
 *   inputExcludes: ["android/**", "ios/**"],
 *
 *   // override which node gets called and with what additional arguments
 *   nodeExecutableAndArgs: ["node"],
 *
 *   // supply additional arguments to the packager
 *   extraPackagerArgs: []
 * ]
 */

project.ext.react = [
    enableHermes: true,  // clean and rebuild if changing
]

apply from: "../../node_modules/react-native/react.gradle"

/**
 * Set this to true to create two separate APKs instead of one:
 *   - An APK that only works on ARM devices
 *   - An APK that only works on x86 devices
 * The advantage is the size of the APK is reduced by about 4MB.
 * Upload all the APKs to the Play Store and people will download
 * the correct one based on the CPU architecture of their device.
 */
def enableSeparateBuildPerCPUArchitecture = false

/**
 * Run Proguard to shrink the Java bytecode in release builds.
 */
def enableProguardInReleaseBuilds = false

/**
 * The preferred build flavor of JavaScriptCore.
 *
 * For example, to use the international variant, you can use:
 * `def jscFlavor = 'org.webkit:android-jsc-intl:+'`
 *
 * The international variant includes ICU i18n library and necessary data
 * allowing to use e.g. `Date.toLocaleString` and `String.localeCompare` that
 * give correct results when using with locales other than en-US.  Note that
 * this variant is about 6MiB larger per architecture than default.
 */
def jscFlavor = 'org.webkit:android-jsc:+'

/**
 * Whether to enable the Hermes VM.
 *
 * This should be set on project.ext.react and mirrored here.  If it is not set
 * on project.ext.react, JavaScript will not be compiled to Hermes Bytecode
 * and the benefits of using Hermes will therefore be sharply reduced.
 */
def enableHermes = project.ext.react.get("enableHermes", true);

/**
 * Architectures to build native code for in debug.
 */
def nativeArchitectures = project.getProperties().get("reactNativeDebugArchitectures")

android {
    ndkVersion rootProject.ext.ndkVersion

    compileSdkVersion rootProject.ext.compileSdkVersion

    defaultConfig {
<<<<<<< HEAD
        applicationId "to.synonym.backpack"
=======
        applicationId "com.bitkit"
>>>>>>> 00624ad4
        minSdkVersion rootProject.ext.minSdkVersion
        targetSdkVersion rootProject.ext.targetSdkVersion
        versionCode 1
        versionName "1.0"
        multiDexEnabled true
        missingDimensionStrategy 'react-native-camera', 'general'
    }
    splits {
        abi {
            reset()
            enable enableSeparateBuildPerCPUArchitecture
            universalApk false  // If true, also generate a universal APK
            include "armeabi-v7a", "x86", "arm64-v8a", "x86_64"
        }
    }
    signingConfigs {
        debug {
            storeFile file('debug.keystore')
            storePassword 'android'
            keyAlias 'androiddebugkey'
            keyPassword 'android'
        }
        release {
            if (project.hasProperty('MYAPP_UPLOAD_STORE_FILE')) {
                storeFile file(MYAPP_UPLOAD_STORE_FILE)
                storePassword MYAPP_UPLOAD_STORE_PASSWORD
                keyAlias MYAPP_UPLOAD_KEY_ALIAS
                keyPassword MYAPP_UPLOAD_KEY_PASSWORD
            }
        }
    }
    buildTypes {
        debug {
            signingConfig signingConfigs.debug
            if (nativeArchitectures) {
                ndk {
                    abiFilters nativeArchitectures.split(',')
                }
            }
        }
        release {
            // Caution! In production, you need to generate your own keystore file.
            // see https://reactnative.dev/docs/signed-apk-android.
            signingConfig signingConfigs.release
            minifyEnabled enableProguardInReleaseBuilds
            shrinkResources false
            proguardFiles getDefaultProguardFile("proguard-android.txt"), "proguard-rules.pro"
        }
    }

    // applicationVariants are e.g. debug, release
    applicationVariants.all { variant ->
        variant.outputs.each { output ->
            // For each separate APK per architecture, set a unique version code as described here:
            // https://developer.android.com/studio/build/configure-apk-splits.html
            // Example: versionCode 1 will generate 1001 for armeabi-v7a, 1002 for x86, etc.
            def versionCodes = ["armeabi-v7a": 1, "x86": 2, "arm64-v8a": 3, "x86_64": 4]
            def abi = output.getFilter(OutputFile.ABI)
            if (abi != null) {  // null for the universal-debug, universal-release variants
                output.versionCodeOverride =
                        defaultConfig.versionCode * 1000 + versionCodes.get(abi)
            }

        }
    }
}

dependencies {
    implementation fileTree(dir: "libs", include: ["*.jar"])
    //noinspection GradleDynamicVersion
    implementation "com.facebook.react:react-native:+"  // From node_modules
    implementation "androidx.multidex:multidex:2.0.1"
    implementation "androidx.swiperefreshlayout:swiperefreshlayout:1.1.0"

    debugImplementation("com.facebook.flipper:flipper:${FLIPPER_VERSION}") {
        exclude group:'com.facebook.fbjni'
    }

    debugImplementation("com.facebook.flipper:flipper-network-plugin:${FLIPPER_VERSION}") {
        exclude group:'com.facebook.flipper'
        exclude group:'com.squareup.okhttp3', module:'okhttp'
    }

    debugImplementation("com.facebook.flipper:flipper-fresco-plugin:${FLIPPER_VERSION}") {
        exclude group:'com.facebook.flipper'
    }

    if (enableHermes) {
        def hermesPath = "../../node_modules/hermes-engine/android/";
        debugImplementation files(hermesPath + "hermes-debug.aar")
        releaseImplementation files(hermesPath + "hermes-release.aar")
    } else {
        implementation jscFlavor
    }

    implementation files("../../node_modules/@synonymdev/react-native-lightning/android/libs/Lndmobile.aar")
}

// Run this once to be able to run the application with BUCK
// puts all compile dependencies into folder libs for BUCK to use
task copyDownloadableDepsToLibs(type: Copy) {
    from configurations.implementation
    into 'libs'
}
apply from: "../../node_modules/react-native-vector-icons/fonts.gradle"
apply from: file("../../node_modules/@react-native-community/cli-platform-android/native_modules.gradle"); applyNativeModulesAppBuildGradle(project)<|MERGE_RESOLUTION|>--- conflicted
+++ resolved
@@ -131,11 +131,7 @@
     compileSdkVersion rootProject.ext.compileSdkVersion
 
     defaultConfig {
-<<<<<<< HEAD
         applicationId "to.synonym.backpack"
-=======
-        applicationId "com.bitkit"
->>>>>>> 00624ad4
         minSdkVersion rootProject.ext.minSdkVersion
         targetSdkVersion rootProject.ext.targetSdkVersion
         versionCode 1
